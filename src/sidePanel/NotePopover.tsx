--- conflicted
+++ resolved
@@ -106,11 +106,7 @@
         if (result.success) {
           toast.success('Memory archived to Note System!', { id: toastId });
           if (result.warning) {
-<<<<<<< HEAD
-            toast(result.warning, { duration: 5000, icon: '⚠️' }); // Replaced toast.warn
-=======
-            toast.warn(result.warning, { duration: 5000 });
->>>>>>> 4693ec76
+            toast(result.warning, { duration: 5000, icon: '⚠️' });
           }
           // Clear content and drafts on successful save
           setEditableNote('');
@@ -125,11 +121,7 @@
         } else {
           toast.error(result.error || 'Failed to archive memory to Note System.', { id: toastId });
           if (result.warning) { // Should ideally not happen if success is false, but good for robustness
-<<<<<<< HEAD
-            toast(result.warning, { duration: 5000, icon: '⚠️' }); // Replaced toast.warn
-=======
-            toast.warn(result.warning, { duration: 5000 });
->>>>>>> 4693ec76
+            toast(result.warning, { duration: 5000, icon: '⚠️' });
           }
         }
       } catch (error) { // Catch unexpected errors during the process
