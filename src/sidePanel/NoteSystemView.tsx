import React, { useEffect, useState, useCallback, useMemo, useRef, ComponentPropsWithoutRef, FC } from 'react';
import { Button } from '@/components/ui/button';
import { ScrollArea } from '@/components/ui/scroll-area';
import { Input } from '@/components/ui/input';
import { Textarea } from '@/components/ui/textarea';
import { Dialog, DialogContent, DialogHeader, DialogTitle, DialogFooter, DialogDescription } from '@/components/ui/dialog';
import { GoTrash, GoPencil, GoSearch, GoDownload, GoCheck } from "react-icons/go"; // Added GoCheck
import { LuEllipsis } from "react-icons/lu";
import { Popover, PopoverTrigger, PopoverContent } from "@/components/ui/popover";
import { Checkbox } from "@/components/ui/checkbox"; // Added Checkbox
import { HoverCard, HoverCardTrigger, HoverCardContent } from "@/components/ui/hover-card";
import { toast } from 'react-hot-toast';
import { Note } from '../types/noteTypes';
<<<<<<< HEAD
import { 
  getAllNotesFromSystem, 
  saveNoteInSystem, 
  deleteNoteFromSystem, 
=======
import {
  getAllNotesFromSystem,
  saveNoteInSystem,
  deleteNoteFromSystem,
>>>>>>> 4c4a4c56
  deleteAllNotesFromSystem,
  exportNotesToObsidianMD, // Added import
  deleteNotesFromSystem // Added import
} from '../background/noteStorage';
import { cn } from '@/src/background/util';
import { useConfig } from './ConfigContext';
import Markdown from 'react-markdown';
import remarkGfm from 'remark-gfm';
import * as pdfjsLib from 'pdfjs-dist';
import TurndownService from 'turndown';
import { gfm } from 'turndown-plugin-gfm';
import yaml from 'js-yaml';
import Defuddle from 'defuddle';
import { Virtuoso } from 'react-virtuoso';
import ChannelNames from '../types/ChannelNames';
import { markdownComponents, Pre as SharedPre } from '@/components/MarkdownComponents';

interface NoteSystemViewProps {
  triggerOpenCreateModal: boolean;
  onModalOpened: () => void;
  triggerImportNoteFlow: boolean;
  onImportTriggered: () => void;
  triggerSelectNotesFlow?: boolean; // Optional: Might not always be passed initially
  onSelectNotesFlowTriggered?: () => void; // Optional
}

const noteSystemMarkdownComponents = {
  ...markdownComponents,
  pre: (props: ComponentPropsWithoutRef<typeof SharedPre>) => (
    <SharedPre
      {...props}
      wrapperClassName="my-2"
      className={cn("bg-[var(--code-bg)] text-[var(--code-text)]", props.className)}
      buttonClassName="h-7 w-7 text-[var(--text)] hover:bg-[var(--text)]/10"
    />
  ),
};

const VIRTUALIZATION_THRESHOLD_LENGTH = 50000; // Chars, approx 50KB.

/**
 * A virtualized content renderer for very large notes inside the edit dialog.
 * It displays content as plain text line-by-line to ensure high performance,
 * which means complex multi-line Markdown formatting will not be rendered.
 * This component uses react-virtuoso to handle variable row heights gracefully.
 */
const VirtualizedContent: FC<{ content: string; textClassName?: string }> = ({ content, textClassName }) => {
  const lines = useMemo(() => content.split('\n'), [content]);

  return (
    <Virtuoso
      style={{ height: '100%' }}
      data={lines}
      className="thin-scrollbar"
      itemContent={(index, line) => (
        <div className={cn("whitespace-pre-wrap break-words text-sm font-mono px-4 py-0.5", textClassName)}>
          {line || '\u00A0' /* Render a non-breaking space for empty lines to maintain height */}
        </div>
      )}
    />
  );
};

interface NoteListItemProps {
  note: Note;
  onEdit: (note: Note) => void;
  onDelete: (noteId: string) => void;
  isSelected: boolean;
  onToggleSelect: (noteId: string) => void;
  isSelectionModeActive: boolean;
}

<<<<<<< HEAD
const NoteListItem: FC<NoteListItemProps> = ({ 
  note, 
  onEdit, 
  onDelete, 
  isSelected, 
  onToggleSelect,
  isSelectionModeActive 
=======
const NoteListItem: FC<NoteListItemProps> = ({
  note,
  onEdit,
  onDelete,
  isSelected,
  onToggleSelect,
  isSelectionModeActive
>>>>>>> 4c4a4c56
}) => {
  const itemRef = useRef<HTMLDivElement>(null);
  const [dynamicMaxHeight, setDynamicMaxHeight] = useState('50vh');
  const [popoverSide, setPopoverSide] = useState<'top' | 'bottom'>('top');

  const handleOpenChange = (open: boolean) => {
    if (open && itemRef.current) {
      const rect = itemRef.current.getBoundingClientRect();
      const viewportHeight = window.innerHeight;
      const verticalMargin = 20; // A small buffer from the edges

      const spaceAbove = rect.top;
      const spaceBelow = viewportHeight - rect.bottom;

      // Prefer the side with more space to avoid the card going off-screen.
      const preferredSide = spaceBelow > spaceAbove ? 'bottom' : 'top';
      setPopoverSide(preferredSide);

      const availableHeight = (preferredSide === 'top' ? spaceAbove : spaceBelow) - verticalMargin;
      
      // Allow up to 70% of viewport, but not more than available space.
      const newMaxHeight = Math.min(availableHeight, viewportHeight * 0.7);
      
      // Enforce a minimum height for small spaces.
      const finalMaxHeight = Math.max(200, newMaxHeight);
      setDynamicMaxHeight(`${finalMaxHeight}px`);
    }
  };

  const handleDownload = () => {
    let mdContent = '---\n';
    mdContent += `title: ${note.title}\n`;
    const dateTimestamp = note.lastUpdatedAt || note.createdAt;
    if (dateTimestamp) {
      const formattedDate = new Date(dateTimestamp).toISOString().split('T')[0];
      mdContent += `date: ${formattedDate}\n`;
    }
    if (note.tags && note.tags.length > 0) {
      mdContent += 'tags:\n';
      note.tags.forEach(tag => {
        mdContent += `  - ${tag.trim()}\n`;
      });
    }
    if (note.url) {
      mdContent += `url: ${note.url}\n`;
    }
    mdContent += '---\n\n';
    mdContent += note.content;
    const element = document.createElement('a');
    element.setAttribute('href', `data:text/markdown;charset=utf-8,${encodeURIComponent(mdContent)}`);
    element.setAttribute('download', `${note.title}.md`);
    element.style.display = 'none';
    document.body.appendChild(element);
    element.click();
    document.body.removeChild(element);
  };

  return (
    <div
      ref={itemRef}
      className={cn(
        "px-2 border-b border-[var(--text)]/10 rounded-none hover:shadow-lg transition-shadow w-full",
        isSelected && "bg-[var(--active)]/10" // Highlight if selected
      )}
      onClick={() => isSelectionModeActive && onToggleSelect(note.id)} // Allow clicking anywhere on the item to select
    >
      <HoverCard openDelay={200} closeDelay={100} onOpenChange={handleOpenChange}>
<<<<<<< HEAD
        <div className="flex justify-between overflow-hidden items-center py-2">
=======
        <div className="flex justify-between overflow-hidden items-center">
>>>>>>> 4c4a4c56
          {isSelectionModeActive && (
            <div className="flex-shrink-0 pr-2">
              <Checkbox
                checked={isSelected}
                onCheckedChange={() => onToggleSelect(note.id)}
                aria-label={`Select note ${note.title}`}
                className="border-[var(--text)]/50 data-[state=checked]:bg-[var(--active)] data-[state=checked]:border-[var(--active)]"
              />
            </div>
          )}
          <HoverCardTrigger asChild>
            <h3 className={cn(
              "flex-1 min-w-0 font-semibold text-md cursor-pointer hover:underline",
              isSelectionModeActive && "cursor-default hover:no-underline" // No underline when in selection mode
            )}>{note.title}</h3>
          </HoverCardTrigger>
          {!isSelectionModeActive && ( // Only show ellipsis menu if not in selection mode
            <div className="flex-shrink-0">
              <Popover>
                <PopoverTrigger asChild>
                  <Button variant="ghost" size="sm"><LuEllipsis /></Button>
                </PopoverTrigger>
                <PopoverContent className="w-30 bg-[var(--popover)] border-[var(--text)]/10 text-[var(--popover-foreground)] mr-1 p-1 space-y-1 shadow-md">
                  <Button variant="ghost" className="w-full justify-start text-md h-8 px-2 font-normal" onClick={(e) => { e.stopPropagation(); onEdit(note); }}><GoPencil className="mr-2 size-4" /> Edit</Button>
                  <Button variant="ghost" className="w-full justify-start text-md h-8 px-2 font-normal" onClick={(e) => { e.stopPropagation(); handleDownload(); }}><GoDownload className="mr-2 size-4" /> ObsidianMD</Button>
                  <Button variant="ghost" className="w-full justify-start text-md h-8 px-2 font-normal text-red-500 hover:text-red-500 hover:bg-red-500/10" onClick={(e) => { e.stopPropagation(); onDelete(note.id); }}><GoTrash className="mr-2 size-4" /> Delete</Button>
                </PopoverContent>
              </Popover>
            </div>
          )}
        </div>
        <div className="flex items-center justify-between text-xs text-[var(--muted-foreground)] mt-0.5 mb-1 pb-1">
          {note.lastUpdatedAt && <span className="mr-2">Last updated: {new Date(note.lastUpdatedAt).toLocaleDateString()}</span>}
          {note.url && <a href={note.url} target="_blank" rel="noopener noreferrer" className="text-[var(--link)] hover:underline mr-2 truncate max-w-[30%]" onClick={(e) => e.stopPropagation()}>Link</a>}
          {note.tags && note.tags.length > 0 ? <span className="truncate max-w-[40%] tag-span">Tags: {note.tags.join(', ')}</span> : <p className="text-xs text-[var(--muted-foreground)]">No tags</p>}
        </div>
        <HoverCardContent
          className={cn(
            "bg-[var(--popover)] border-[var(--active)] text-[var(--popover-foreground)] markdown-body w-[80vw] sm:w-[70vw] md:w-[50vw] lg:w-[40vw] max-w-lg",
            "p-0 flex flex-col" // Use flexbox for the main layout, remove padding to allow content to fill edges.
          )}
          side={popoverSide}
          align="start"
          style={
            note.content.length > VIRTUALIZATION_THRESHOLD_LENGTH
              ? { height: dynamicMaxHeight } // Use fixed height for virtualized notes to make flexbox work
              : { maxHeight: dynamicMaxHeight } // Use max-height for regular notes
          }
        >
          {note.content.length > VIRTUALIZATION_THRESHOLD_LENGTH ? (
            // VIRTUALIZED LAYOUT: Let the virtualizer handle its own scrolling inside a flex container.
            <>
              <div className="p-4 pb-2 flex-shrink-0"> {/* Header area with padding */}
                <h4 className="text-sm font-semibold">{note.title}</h4>
                <p className="text-xs text-[var(--muted-foreground)]">Date: {new Date(note.lastUpdatedAt).toLocaleString()}</p>
              </div>
              <div className="flex-1 min-h-0 w-full"> {/* The virtualized content takes up the remaining space */}
                <VirtualizedContent content={note.content} />
              </div>
              {note.tags && note.tags.length > 0 && (
                <div className="p-4 pt-2 mt-2 border-t border-[var(--border)] flex-shrink-0"> {/* Footer area with padding */}
                  <p className="text-xs font-semibold text-[var(--text)] mb-1">Tags:</p>
                  <div className="flex flex-wrap gap-1">
                    {note.tags.map(tag => (<span key={tag} className="text-xs bg-[var(--muted)] text-[var(--muted-foreground)] px-2 py-0.5 rounded">{tag}</span>))}
                  </div>
                </div>
              )}
            </>
          ) : (
            // REGULAR MARKDOWN LAYOUT: Make the entire card content scrollable.
            <div className="p-4 overflow-y-auto thin-scrollbar">
              <div className="space-y-2">
                <h4 className="text-sm font-semibold">{note.title}</h4>
                <p className="text-xs text-[var(--muted-foreground)]">Date: {new Date(note.lastUpdatedAt).toLocaleString()}</p>
                <div className="text-sm break-words whitespace-pre-wrap">
                  <Markdown remarkPlugins={[remarkGfm]} components={noteSystemMarkdownComponents}>{note.content}</Markdown>
                </div>
                {note.tags && note.tags.length > 0 && (
                  <div className="border-t border-[var(--border)] pt-2 mt-2">
                    <p className="text-xs font-semibold text-[var(--text)] mb-1">Tags:</p>
                    <div className="flex flex-wrap gap-1">
                      {note.tags.map(tag => (<span key={tag} className="text-xs bg-[var(--muted)] text-[var(--muted-foreground)] px-2 py-0.5 rounded">{tag}</span>))}
                    </div>
                  </div>
                )}
              </div>
            </div>
          )}
        </HoverCardContent>
      </HoverCard>
    </div>
  );
};

const ITEMS_PER_PAGE = 12;

const turndownService = new TurndownService({
  headingStyle: 'atx',
  hr: '---',
  bulletListMarker: '*',
  codeBlockStyle: 'fenced',
  emDelimiter: '_',
  strongDelimiter: '**',
  linkStyle: 'inlined',
  linkReferenceStyle: 'full',
});
turndownService.use(gfm);

try {
  if (typeof chrome !== "undefined" && chrome.runtime && chrome.runtime.getURL) {
    const workerUrl = chrome.runtime.getURL('pdf.worker.mjs');
    if (workerUrl) {
      pdfjsLib.GlobalWorkerOptions.workerSrc = workerUrl;
    } else {
      console.warn("[NoteSystemView] Could not get worker URL via chrome.runtime.getURL for 'pdf.worker.mjs'. Attempting default path or expecting it to be globally set.");
    }
  } else {
    console.warn("[NoteSystemView] chrome.runtime.getURL is not available. PDF.js worker might not be configured correctly for this environment.");
  }
} catch (e) {
  console.error("[NoteSystemView] Error setting pdf.js worker source:", e);
}

export const NoteSystemView: React.FC<NoteSystemViewProps> = ({
  triggerOpenCreateModal,
  onModalOpened,
  triggerImportNoteFlow,
  onImportTriggered,
  triggerSelectNotesFlow,
  onSelectNotesFlowTriggered,
}) => {
  const [allNotes, setAllNotes] = useState<Note[]>([]);
  const [searchQuery, setSearchQuery] = useState('');
  const [isSelectionModeActive, setIsSelectionModeActive] = useState(false);
  const [selectedNoteIds, setSelectedNoteIds] = useState<string[]>([]);
  const fileInputRef = useRef<HTMLInputElement>(null);
  const [currentPage, setCurrentPage] = useState(1);
  const [editingNote, setEditingNote] = useState<Note | null>(null);
  const [isCreateModalOpen, setIsCreateModalOpen] = useState(false);
  const [noteTitle, setNoteTitle] = useState('');
  const [noteContent, setNoteContent] = useState('');
  const [noteTags, setNoteTags] = useState('');
  const [isEditingNoteContent, setIsEditingNoteContent] = useState(false);
  
  const [pendingPageData, setPendingPageData] = useState<{title: string, content: string, url?: string} | null>(null);

  const { config } = useConfig();

  const fetchNotes = useCallback(async () => {
    const notes = await getAllNotesFromSystem();
    setAllNotes(notes);
  }, []);

  useEffect(() => {
    fetchNotes();
  }, [fetchNotes]);

  const openCreateModal = useCallback((initialData?: { title?: string; content?: string }) => {
    setEditingNote(null);
    setNoteTitle(initialData?.title || '');
    setNoteContent(initialData?.content || '');
    setNoteTags('');
    setIsCreateModalOpen(true);
    setIsEditingNoteContent(true); // For new notes, always start in editing mode.
  }, []);

  useEffect(() => {
    const sendReadySignal = async () => {
      try {
        const [tab] = await chrome.tabs.query({ active: true, currentWindow: true });
        if (tab?.id) {
          console.log(`[NoteSystemView] Component mounted for tab ${tab.id}. Sending SIDE_PANEL_READY signal.`);
          chrome.runtime.sendMessage({ type: 'SIDE_PANEL_READY', tabId: tab.id }, (readyResponse) => {
            if (chrome.runtime.lastError) {
              console.warn('[NoteSystemView] Could not send ready signal:', chrome.runtime.lastError.message);
            } else {
              console.log('[NoteSystemView] Background acknowledged ready signal:', readyResponse);
            }
          });
        } else {
            console.error('[NoteSystemView] Could not determine the tab ID to send ready signal.');
        }
      } catch (e) {
        console.error('[NoteSystemView] Error sending ready signal:', e);
      }
    };
    sendReadySignal();
  }, []);

  useEffect(() => {
    const messageListener = (message: any, sender: chrome.runtime.MessageSender, sendResponse: (response?: any) => void): boolean | undefined => {
      let isHandled = false;

      if (message.type === "CREATE_NOTE_FROM_PAGE_CONTENT" && message.payload) {
        console.log('[NoteSystemView] Received page data. Storing it in state to trigger auto-save.');
        setPendingPageData(message.payload);
        sendResponse({ status: "PAGE_DATA_QUEUED_FOR_AUTO_SAVE" });
        isHandled = true;
      }
      else if (message.type === "ERROR_OCCURRED" && message.payload) {
        console.log('[NoteSystemView] Received ERROR_OCCURRED via runtime message.');
        toast.error(String(message.payload));
        sendResponse({ status: "ERROR_DISPLAYED_BY_NOTESYSTEM" });
        isHandled = true;
      }

      return isHandled ? true : false;
    };

    chrome.runtime.onMessage.addListener(messageListener);

    const port = chrome.runtime.connect({ name: ChannelNames.SidePanelPort });
    port.postMessage({ type: 'init' });
    port.onMessage.addListener((message) => {
        if (message.type === 'ADD_SELECTION_TO_NOTE') {
            console.log('[NoteSystemView] Handling ADD_SELECTION_TO_NOTE via port');
            const newContent = noteContent ? `${noteContent}\n\n${message.payload}` : message.payload;
            if (isCreateModalOpen) {
                setNoteContent(newContent);
            } else {
                openCreateModal({ content: newContent, title: `Note with Selection` });
            }
            toast.success("Selection added to note draft.");
        }
    });

    return () => {
      console.log('[NoteSystemView] Cleaning up listeners.');
      chrome.runtime.onMessage.removeListener(messageListener);
      port.disconnect();
    };
  }, [isCreateModalOpen, noteContent, openCreateModal]);

  useEffect(() => {
    const autoSaveNote = async () => {
      if (pendingPageData) {
        console.log('[NoteSystemView] pendingPageData detected. Attempting automatic save.');
        
        const dataToSave = { ...pendingPageData };
        setPendingPageData(null); 

        if (!dataToSave.content || dataToSave.content.trim() === "") {
          toast.error("Cannot save note: Content is empty.");
          return;
        }

        const noteToSave: Partial<Note> & { content: string } = {
          title: dataToSave.title.trim() || `Note - ${new Date().toLocaleDateString()}`,
          content: dataToSave.content,
          tags: [],
          url: dataToSave.url,
        };

        try {
          await saveNoteInSystem(noteToSave);
          toast.success("Page added to notes!");
          await fetchNotes();
        } catch (error) {
          console.error("[NoteSystemView] Error auto-saving note:", error);
          toast.error("Failed to auto-save note.");
        }
      }
    };
    autoSaveNote();
  }, [pendingPageData, fetchNotes]);

  useEffect(() => {
    if (triggerOpenCreateModal) {
      openCreateModal();
      onModalOpened();
    }
  }, [triggerOpenCreateModal, onModalOpened, openCreateModal]);

  const handleImportNote = () => {
    fileInputRef.current?.click();
  };

  useEffect(() => {
    if (triggerImportNoteFlow) {
      handleImportNote();
      onImportTriggered();
    }
  }, [triggerImportNoteFlow, onImportTriggered]);

  useEffect(() => {
    if (triggerSelectNotesFlow) {
      setIsSelectionModeActive(true);
      setSelectedNoteIds([]); // Clear previous selections
      if (onSelectNotesFlowTriggered) {
        onSelectNotesFlowTriggered();
      }
    }
  }, [triggerSelectNotesFlow, onSelectNotesFlowTriggered]);

  const handleToggleSelectNote = (noteId: string) => {
    setSelectedNoteIds(prevSelectedIds =>
      prevSelectedIds.includes(noteId)
        ? prevSelectedIds.filter(id => id !== noteId)
        : [...prevSelectedIds, noteId]
    );
  };

  const handleCancelSelectionMode = () => {
    setIsSelectionModeActive(false);
    setSelectedNoteIds([]);
  };

  const handleExportSelectedNotes = async () => {
    if (selectedNoteIds.length === 0) {
      toast.error("No notes selected to export.");
      return;
    }
    const toastId = toast.loading(`Exporting ${selectedNoteIds.length} note(s)...`);
    try {
      const result = await exportNotesToObsidianMD(selectedNoteIds);
      if (result.successCount > 0) {
        toast.success(`${result.successCount} note(s) exported successfully.`, { id: toastId });
      }
      if (result.errorCount > 0) {
        toast.error(`${result.errorCount} note(s) failed to export. Check console for details.`, {
          id: result.successCount === 0 ? toastId : undefined, // Use new toast if some succeeded
          duration: 5000,
        });
      }
      if (result.successCount === 0 && result.errorCount === 0) {
        toast.dismiss(toastId); // Should not happen if selectedNoteIds is not empty
      }
    } catch (error) {
      console.error("Error exporting notes:", error);
      toast.error("An unexpected error occurred during export.", { id: toastId });
    } finally {
      handleCancelSelectionMode();
    }
  };

  const handleDeleteSelectedNotes = async () => {
    if (selectedNoteIds.length === 0) {
      toast.error("No notes selected to delete.");
      return;
    }

    toast.custom(
      (t) => (
        <div
          className={cn(
            "bg-[var(--bg)] text-[var(--text)] border border-[var(--text)]",
            "p-4 rounded-lg shadow-xl max-w-sm w-full",
            "flex flex-col space-y-3"
          )}
        >
          <h4 className="text-lg font-semibold text-[var(--text)]">Confirm Deletion</h4>
          <p className="text-sm text-[var(--text)] opacity-90">
            Are you sure you want to delete {selectedNoteIds.length} selected note(s)? This action cannot be undone.
          </p>
          <div className="flex justify-end space-x-3 pt-2">
            <Button
              variant="outline"
              size="sm"
              className={cn(
                "bg-transparent text-[var(--text)] border-[var(--text)]",
                "hover:bg-[var(--active)]/30 focus:ring-1 focus:ring-[var(--active)]"
              )}
              onClick={() => toast.dismiss(t.id)}
            >
              Cancel
            </Button>
            <Button
              variant="destructive"
              size="sm"
              className={cn(
                "focus:ring-1 focus:ring-red-400 focus:ring-offset-1 focus:ring-offset-[var(--bg)]"
              )}
              onClick={async () => {
                toast.dismiss(t.id); // Dismiss confirmation toast
                const deleteToastId = toast.loading(`Deleting ${selectedNoteIds.length} note(s)...`);
                try {
                  await deleteNotesFromSystem(selectedNoteIds);
                  toast.success(`${selectedNoteIds.length} note(s) deleted successfully.`, { id: deleteToastId });
                  await fetchNotes(); // Refresh the notes list
                } catch (error) {
                  console.error("Error deleting notes:", error);
                  toast.error("Failed to delete notes.", { id: deleteToastId });
                } finally {
                  handleCancelSelectionMode();
                }
              }}
            >
              Delete Selected
            </Button>
          </div>
        </div>
      ),
      {
<<<<<<< HEAD
        duration: Infinity, 
=======
        duration: Infinity,
>>>>>>> 4c4a4c56
        position: 'top-center',
      }
    );
  };

  const handleFileSelected = async (event: React.ChangeEvent<HTMLInputElement>) => {
    const files = event.target.files ? Array.from(event.target.files) : [];
    if (files.length === 0) return;

    let importSuccessCount = 0;
    let importErrorCount = 0;

    const readFileAsArrayBuffer = (inputFile: File): Promise<ArrayBuffer> => {
      return new Promise((resolve, reject) => {
        const reader = new FileReader();
        reader.onload = () => resolve(reader.result as ArrayBuffer);
        reader.onerror = () => reject(reader.error);
        reader.readAsArrayBuffer(inputFile);
      });
    };

    const readFileAsText = (inputFile: File): Promise<string> => {
      return new Promise((resolve, reject) => {
        const reader = new FileReader();
        reader.onload = () => resolve(reader.result as string);
        reader.onerror = () => reject(reader.error);
        reader.readAsText(inputFile);
      });
    };

    for (const file of files) {
      try {
        const fileType = file.name.split('.').pop()?.toLowerCase();
        let defaultTitleFromFile = file.name.replace(/\.[^/.]+$/, "");
        let rawContentFromFile = "";
        let potentialTitle = defaultTitleFromFile;

        if (fileType === 'pdf') {
          const arrayBuffer = await readFileAsArrayBuffer(file);
          const typedarray = new Uint8Array(arrayBuffer);
          const pdfDoc = await pdfjsLib.getDocument({ data: typedarray }).promise;
          let pdfText = "";
          for (let i = 1; i <= pdfDoc.numPages; i++) {
            const page = await pdfDoc.getPage(i);
            const textContent = await page.getTextContent();
            pdfText += textContent.items.map(item => {
              if ('str' in item) {
                return item.str;
              }
              return '';
            }).join(" ") + "\n";
          }
          rawContentFromFile = pdfText.trim();
        } else {
          rawContentFromFile = await readFileAsText(file); // This is the text content for HTML, MD, TXT
          if (fileType === 'html' || fileType === 'htm') {
            const parser = new DOMParser();
            const doc = parser.parseFromString(rawContentFromFile, 'text/html'); // Parse the raw HTML string
            
            let finalHtmlToConvert = doc.body.innerHTML; // Default to original body HTML

            try {
              if (typeof Defuddle === 'function') {
                const defuddleInstance = new Defuddle(doc, { markdown: false, url: file.name });
                const defuddleResult = defuddleInstance.parse();
                
                if (defuddleResult.content) {
                  finalHtmlToConvert = defuddleResult.content; // Use Defuddle's cleaned HTML string
                }
                potentialTitle = defuddleResult.title || doc.title || potentialTitle;
                console.log(`[NoteSystemView] Defuddle processed HTML for: ${file.name}. Title: ${potentialTitle}`);
              } else {
                console.warn(`[NoteSystemView] Defuddle library not available for ${file.name}. Using raw HTML body.`);
                potentialTitle = doc.title || potentialTitle; // Still try to get title from doc
              }
            } catch (defuddleError) {
              console.error(`[NoteSystemView] Error using Defuddle for ${file.name}:`, defuddleError);
              potentialTitle = doc.title || potentialTitle; // Fallback title from doc
            }
            
            rawContentFromFile = turndownService.turndown(finalHtmlToConvert);
          }
        }

        if (!rawContentFromFile.trim()) {
          toast.error(`Cannot import '${file.name}': Content is empty.`);
          importErrorCount++;
          continue; 
        }

        let noteTitleToSave = potentialTitle;
        let noteContentToSave = rawContentFromFile;
        let noteTagsToSave = ['imported'];
        let noteUrlToSave: string | undefined = undefined;

        if (fileType === 'md' || fileType === 'txt' || fileType === 'html' || fileType === 'htm') {
          const frontmatterRegex = /^---\s*([\s\S]*?)\s*---\s*([\s\S]*)$/;
          const match = frontmatterRegex.exec(rawContentFromFile);
          if (match) {
            const yamlString = match[1];
            const mainContent = match[2];
            try {
              const frontmatter = yaml.load(yamlString) as any;
              if (frontmatter && typeof frontmatter === 'object') {
                if (typeof frontmatter.title === 'string' && frontmatter.title.trim()) {
                  noteTitleToSave = frontmatter.title.trim();
                }
                if (Array.isArray(frontmatter.tags) && frontmatter.tags.every((tag: unknown): tag is string => typeof tag === 'string')) {
                  noteTagsToSave = frontmatter.tags.map((tag: string) => tag.trim()).filter((tag: string) => tag);
                } else if (typeof frontmatter.tags === 'string') {
                  noteTagsToSave = [frontmatter.tags.trim()].filter(tag => tag);
                }
                if (noteTagsToSave.length === 0) noteTagsToSave = ['imported'];
                if (typeof frontmatter.url === 'string' && frontmatter.url.trim()) {
                  noteUrlToSave = frontmatter.url.trim();
                }
                noteContentToSave = mainContent.trim();
              }
            } catch (yamlError) {
              console.warn(`Failed to parse YAML frontmatter for ${file.name}:`, yamlError);
            }
          }
        }

        if (!noteContentToSave.trim() && fileType !== 'pdf') {
          toast.error(`Cannot import '${file.name}': Main content empty after frontmatter.`);
          importErrorCount++;
          continue;
        }

        const newNote: Partial<Note> & { content: string } = {
          title: noteTitleToSave,
          content: noteContentToSave,
          tags: noteTagsToSave,
          url: noteUrlToSave,
        };

        await saveNoteInSystem(newNote);
        toast.success(`Note imported: ${file.name}`);
        importSuccessCount++;

      } catch (error) {
        console.error(`Error importing note ${file.name}:`, error);
        let errorMessage = `Failed to import ${file.name}.`;
        if (error instanceof Error && error.message) {
            errorMessage += ` Reason: ${error.message}`;
        }
        toast.error(errorMessage);
        importErrorCount++;
      }
    }

    if (fileInputRef.current) {
      fileInputRef.current.value = '';
    }

    if (importSuccessCount > 0) {
      await fetchNotes();
    }
    
    if (files.length > 1) {
        if (importSuccessCount === files.length) {
            toast.success(`All ${files.length} notes imported successfully!`);
        } else if (importErrorCount === files.length) {
            toast.error(`Failed to import any of the ${files.length} notes.`);
        } else {
            toast.loading(`Imported ${importSuccessCount} of ${files.length} notes. See other notifications for details.`, { duration: 4000 });
        }
    }
  };

  const filteredNotes = useMemo(() => {
    if (!searchQuery) return allNotes;
    const lowerCaseQuery = searchQuery.toLowerCase();
    return allNotes.filter(note => {
      const titleMatch = note.title.toLowerCase().includes(lowerCaseQuery);
      const contentMatch = note.content.toLowerCase().includes(lowerCaseQuery);
      const tagsMatch = note.tags && note.tags.some(tag => tag.toLowerCase().includes(lowerCaseQuery));
      return titleMatch || contentMatch || tagsMatch;
    });
  }, [allNotes, searchQuery]);

  const paginatedNotes = useMemo(() => {
    const startIndex = (currentPage - 1) * ITEMS_PER_PAGE;
    return filteredNotes.slice(startIndex, startIndex + ITEMS_PER_PAGE);
  }, [filteredNotes, currentPage]);

  const totalPages = useMemo(() => Math.max(1, Math.ceil(filteredNotes.length / ITEMS_PER_PAGE)), [filteredNotes]);

  const handleSaveNote = async () => {
    if (!noteContent.trim()) {
      toast.error("Note content cannot be empty.");
      return;
    }
    const parsedTags = noteTags.trim() === '' ? [] : noteTags.split(',').map(tag => tag.trim()).filter(tag => tag.length > 0);

    const noteToSave: Partial<Note> & { content: string } = {
      id: editingNote?.id,
      title: noteTitle.trim() || `Note - ${new Date().toLocaleDateString()}`,
      content: noteContent,
      tags: parsedTags,
      url: editingNote?.url,

    };
      await saveNoteInSystem(noteToSave);
      toast.success(editingNote ? "Note updated!" : "Note created!");
      await fetchNotes();
      setIsCreateModalOpen(false);
      setEditingNote(null);
      setNoteTitle(''); setNoteContent(''); setNoteTags(''); setIsEditingNoteContent(false);
  };

  const openEditModal = (note: Note) => {
    const newNoteTags = note.tags ? note.tags.join(', ') : '';
    setEditingNote(note);
    setNoteTitle(note.title);
    setNoteContent(note.content);
    setNoteTags(newNoteTags);
    setIsCreateModalOpen(true);
    setIsEditingNoteContent(note.content.length <= VIRTUALIZATION_THRESHOLD_LENGTH);
  };

  const handleDeleteNote = async (noteId: string) => {
    await deleteNoteFromSystem(noteId);
    toast.success("Note deleted!");
    fetchNotes();
  };

  return (
    <div className="flex flex-col h-full text-[var(--text)]">
      <input
        type="file"
        ref={fileInputRef}
        style={{ display: 'none' }}
        onChange={handleFileSelected}
        accept=".txt,.md,.html,.htm,.pdf"
        multiple
      />
      <div className="p-0">
        <div className="relative">
          <Input
            type="text"
            placeholder="Search notes (titles & content & tags)..."
            value={searchQuery}
            onChange={(e) => setSearchQuery(e.target.value)}
            className={cn(
              "w-full bg-background text-foreground placeholder:text-muted-foreground font-['Space_Mono',_monospace] pl-10 border-none rounded-none",
            )}
          />
          <GoSearch className="absolute left-3 top-1/2 transform -translate-y-1/2 h-5 w-5 text-muted-foreground" />
        </div>
      </div>

      <ScrollArea className="flex-1">
        {paginatedNotes.length === 0 ? (
          <p className="text-center text-[var(--muted-foreground)] py-4">
            {searchQuery ? `No notes found for "${searchQuery}".` : "No notes yet. Create one!"}
          </p>
        ) : (
          <div className="space-y-0">
            {paginatedNotes.map(note => (
              <NoteListItem
                key={note.id}
                note={note}
                onEdit={openEditModal}
                onDelete={handleDeleteNote}
                isSelected={selectedNoteIds.includes(note.id)}
                onToggleSelect={handleToggleSelectNote}
                isSelectionModeActive={isSelectionModeActive}
              />
            ))}
          </div>
        )}
      </ScrollArea>

      {isSelectionModeActive && selectedNoteIds.length > 0 && (
        <div className="sticky bottom-0 z-10 p-2 bg-[var(--bg)] border-t border-[var(--text)]/10 shadow-md">
          <div className="flex items-center justify-between">
            <span className="text-sm text-[var(--text)]">
              {selectedNoteIds.length} note{selectedNoteIds.length > 1 ? 's' : ''} selected
            </span>
            <div className="space-x-2">
              <Button variant="outline" size="sm" onClick={handleExportSelectedNotes}>Export</Button>
              <Button variant="destructive" size="sm" onClick={handleDeleteSelectedNotes}>Delete</Button>
              <Button variant="ghost" size="sm" onClick={handleCancelSelectionMode}>Done</Button>
            </div>
          </div>
        </div>
      )}

      {!isSelectionModeActive && totalPages > 1 && (
        <div className="flex justify-center items-center h-10 space-x-2 p-2 font-['Space_Mono',_monospace]">
          <Button
            onClick={() => setCurrentPage(p => Math.max(1, p - 1))}
            disabled={currentPage === 1}
            variant="ghost"
            className="font-['Space_Mono',_monospace]"
          >Prev</Button>
          <span className="text-md">Page {currentPage} of {totalPages}</span>
          <Button
            onClick={() => setCurrentPage(p => Math.min(totalPages, p + 1))}
            disabled={currentPage === totalPages}
            variant="ghost"
            className="font-['Space_Mono',_monospace]"
          >Next</Button>
        </div>
      )}

      <Dialog open={isCreateModalOpen} onOpenChange={(isOpen) => {
        if (!isOpen) {
          setIsCreateModalOpen(false);
          setEditingNote(null);
          setNoteTitle('');
          setNoteContent('');
          setNoteTags('');
          setIsEditingNoteContent(false);
        } else {
          setIsCreateModalOpen(true);
        }
      }}>
        <DialogContent 
          className={cn(
            "bg-[var(--bg)] border-[var(--text)]/10 w-[90vw] max-w-3xl text-[var(--text)] overflow-hidden",
            "flex flex-col max-h-[85vh]",
            "p-6"
          )}
        >
          <DialogHeader>
            <DialogTitle>{editingNote ? 'Edit Note' : 'Create New Note'}</DialogTitle>
            <DialogDescription className="text-[var(--text)]/80 pt-1">
              {editingNote ? 'Update the title or content of your note.' : 'Provide a title (optional) and content for your new note.'}
            </DialogDescription>
          </DialogHeader>

          {/* Main content area: Title, scrollable Textarea, Tags */}
          <div className="flex-1 flex flex-col min-h-0 space-y-4">
            <div>
            <Input
              placeholder="Note Title (optional)"
              value={noteTitle}
              onChange={(e) => setNoteTitle(e.target.value)}
              className="bg-[var(--input-bg)] border-[var(--text)]/10 text-[var(--text)]"
            />
            </div>

            {editingNote && !isEditingNoteContent ? (
              <div className="flex-1 flex flex-col min-h-0 space-y-2">
                <div className="flex justify-end">
                  <Button variant="outline" size="sm" onClick={() => setIsEditingNoteContent(true)}>Edit Content</Button>
                </div>
                <div className="flex-1 h-full border rounded-md border-[var(--text)]/10 bg-[var(--input-bg)]">
                  <VirtualizedContent
                    content={noteContent}
                    textClassName="text-[var(--text)]"
                  />
                </div>
              </div>
            ) : (
              <div className="flex-1 overflow-y-auto thin-scrollbar min-h-0">
                <Textarea
                  placeholder="Your note content..."
                  value={noteContent}
                  onChange={(e) => setNoteContent(e.target.value)}
                  autosize
                  minRows={5}
                  className="w-full bg-[var(--input-bg)] border-[var(--text)]/10 text-[var(--text)] resize-none overflow-hidden"
                />
              </div>
            )}
            <div>
            <Input
              placeholder="Tags (comma-separated)"
              value={noteTags}
              onChange={(e) => {
                setNoteTags(e.target.value);
              }}
              className="bg-[var(--input-bg)] border-[var(--text)]/10 text-[var(--text)]"
            />
            </div>
          </div>
          <DialogFooter>
            <Button variant="outline" onClick={() => { setIsCreateModalOpen(false); setEditingNote(null); }}>Cancel</Button>
            <Button onClick={handleSaveNote} className="bg-[var(--active)] text-[var(--active-foreground)] hover:bg-[var(--active)]/90">
              {editingNote ? 'Save Changes' : 'Create Note'}
            </Button>
          </DialogFooter>
        </DialogContent>
      </Dialog>
    </div>
  );
};<|MERGE_RESOLUTION|>--- conflicted
+++ resolved
@@ -11,17 +11,10 @@
 import { HoverCard, HoverCardTrigger, HoverCardContent } from "@/components/ui/hover-card";
 import { toast } from 'react-hot-toast';
 import { Note } from '../types/noteTypes';
-<<<<<<< HEAD
-import { 
-  getAllNotesFromSystem, 
-  saveNoteInSystem, 
-  deleteNoteFromSystem, 
-=======
 import {
   getAllNotesFromSystem,
   saveNoteInSystem,
   deleteNoteFromSystem,
->>>>>>> 4c4a4c56
   deleteAllNotesFromSystem,
   exportNotesToObsidianMD, // Added import
   deleteNotesFromSystem // Added import
@@ -46,6 +39,8 @@
   onImportTriggered: () => void;
   triggerSelectNotesFlow?: boolean; // Optional: Might not always be passed initially
   onSelectNotesFlowTriggered?: () => void; // Optional
+  triggerSelectNotesFlow?: boolean; // Optional: Might not always be passed initially
+  onSelectNotesFlowTriggered?: () => void; // Optional
 }
 
 const noteSystemMarkdownComponents = {
@@ -94,7 +89,6 @@
   isSelectionModeActive: boolean;
 }
 
-<<<<<<< HEAD
 const NoteListItem: FC<NoteListItemProps> = ({ 
   note, 
   onEdit, 
@@ -102,15 +96,6 @@
   isSelected, 
   onToggleSelect,
   isSelectionModeActive 
-=======
-const NoteListItem: FC<NoteListItemProps> = ({
-  note,
-  onEdit,
-  onDelete,
-  isSelected,
-  onToggleSelect,
-  isSelectionModeActive
->>>>>>> 4c4a4c56
 }) => {
   const itemRef = useRef<HTMLDivElement>(null);
   const [dynamicMaxHeight, setDynamicMaxHeight] = useState('50vh');
@@ -176,13 +161,25 @@
         isSelected && "bg-[var(--active)]/10" // Highlight if selected
       )}
       onClick={() => isSelectionModeActive && onToggleSelect(note.id)} // Allow clicking anywhere on the item to select
+      className={cn(
+        "px-2 border-b border-[var(--text)]/10 rounded-none hover:shadow-lg transition-shadow w-full",
+        isSelected && "bg-[var(--active)]/10" // Highlight if selected
+      )}
+      onClick={() => isSelectionModeActive && onToggleSelect(note.id)} // Allow clicking anywhere on the item to select
     >
       <HoverCard openDelay={200} closeDelay={100} onOpenChange={handleOpenChange}>
-<<<<<<< HEAD
+        <div className="flex justify-between overflow-hidden items-center">
+          {isSelectionModeActive && (
+            <div className="flex-shrink-0 pr-2">
+              <Checkbox
+                checked={isSelected}
+                onCheckedChange={() => onToggleSelect(note.id)}
+                aria-label={`Select note ${note.title}`}
+                className="border-[var(--text)]/50 data-[state=checked]:bg-[var(--active)] data-[state=checked]:border-[var(--active)]"
+              />
+            </div>
+          )}
         <div className="flex justify-between overflow-hidden items-center py-2">
-=======
-        <div className="flex justify-between overflow-hidden items-center">
->>>>>>> 4c4a4c56
           {isSelectionModeActive && (
             <div className="flex-shrink-0 pr-2">
               <Checkbox
@@ -198,7 +195,25 @@
               "flex-1 min-w-0 font-semibold text-md cursor-pointer hover:underline",
               isSelectionModeActive && "cursor-default hover:no-underline" // No underline when in selection mode
             )}>{note.title}</h3>
+            <h3 className={cn(
+              "flex-1 min-w-0 font-semibold text-md cursor-pointer hover:underline",
+              isSelectionModeActive && "cursor-default hover:no-underline" // No underline when in selection mode
+            )}>{note.title}</h3>
           </HoverCardTrigger>
+          {!isSelectionModeActive && ( // Only show ellipsis menu if not in selection mode
+            <div className="flex-shrink-0">
+              <Popover>
+                <PopoverTrigger asChild>
+                  <Button variant="ghost" size="sm"><LuEllipsis /></Button>
+                </PopoverTrigger>
+                <PopoverContent className="w-30 bg-[var(--popover)] border-[var(--text)]/10 text-[var(--popover-foreground)] mr-1 p-1 space-y-1 shadow-md">
+                  <Button variant="ghost" className="w-full justify-start text-md h-8 px-2 font-normal" onClick={(e) => { e.stopPropagation(); onEdit(note); }}><GoPencil className="mr-2 size-4" /> Edit</Button>
+                  <Button variant="ghost" className="w-full justify-start text-md h-8 px-2 font-normal" onClick={(e) => { e.stopPropagation(); handleDownload(); }}><GoDownload className="mr-2 size-4" /> ObsidianMD</Button>
+                  <Button variant="ghost" className="w-full justify-start text-md h-8 px-2 font-normal text-red-500 hover:text-red-500 hover:bg-red-500/10" onClick={(e) => { e.stopPropagation(); onDelete(note.id); }}><GoTrash className="mr-2 size-4" /> Delete</Button>
+                </PopoverContent>
+              </Popover>
+            </div>
+          )}
           {!isSelectionModeActive && ( // Only show ellipsis menu if not in selection mode
             <div className="flex-shrink-0">
               <Popover>
@@ -576,11 +591,7 @@
         </div>
       ),
       {
-<<<<<<< HEAD
         duration: Infinity, 
-=======
-        duration: Infinity,
->>>>>>> 4c4a4c56
         position: 'top-center',
       }
     );
