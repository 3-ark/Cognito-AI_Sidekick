import React, { useEffect, useState, useCallback, useMemo, useRef, ComponentPropsWithoutRef, FC } from 'react';
import { Button } from '@/components/ui/button';
import { ScrollArea } from '@/components/ui/scroll-area';
import { Input } from '@/components/ui/input';
import { Textarea } from '@/components/ui/textarea';
import { Dialog, DialogContent, DialogHeader, DialogTitle, DialogFooter, DialogDescription } from '@/components/ui/dialog';
import { GoTrash, GoPencil, GoSearch, GoDownload } from "react-icons/go";
import { LuEllipsis } from "react-icons/lu";
import { Popover, PopoverTrigger, PopoverContent } from "@/components/ui/popover";
import { Checkbox } from "@/components/ui/checkbox";
import { HoverCard, HoverCardTrigger, HoverCardContent } from "@/components/ui/hover-card";
import { toast } from 'react-hot-toast';
import { Note } from '../types/noteTypes';
import { 
  getAllNotesFromSystem, 
  saveNoteInSystem, 
  deleteNoteFromSystem, 
  deleteAllNotesFromSystem,
  exportNotesToObsidianMD,
  deleteNotesFromSystem
} from '../background/noteStorage';
import { cn } from '@/src/background/util';
import { useConfig } from './ConfigContext';
import Markdown from 'react-markdown';
import remarkGfm from 'remark-gfm';
import * as pdfjsLib from 'pdfjs-dist';
import TurndownService from 'turndown';
import { gfm } from 'turndown-plugin-gfm';
import yaml from 'js-yaml';
import Defuddle from 'defuddle';
import { Virtuoso } from 'react-virtuoso';
import ChannelNames from '../types/ChannelNames';
import { markdownComponents, Pre as SharedPre } from '@/components/MarkdownComponents';

interface NoteSystemViewProps {
  triggerOpenCreateModal: boolean;
  onModalOpened: () => void;
  triggerImportNoteFlow: boolean;
  onImportTriggered: () => void;
  triggerSelectNotesFlow?: boolean; // Optional: Might not always be passed initially
  onSelectNotesFlowTriggered?: () => void; // Optional
}

const noteSystemMarkdownComponents = {
  ...markdownComponents,
  pre: (props: ComponentPropsWithoutRef<typeof SharedPre>) => (
    <SharedPre
      {...props}
      wrapperClassName="my-2"
      className={cn("bg-[var(--code-bg)] text-[var(--code-text)]", props.className)}
      buttonClassName="h-7 w-7 text-[var(--text)] hover:bg-[var(--text)]/10"
    />
  ),
};

const VIRTUALIZATION_THRESHOLD_LENGTH = 50000; // Chars, approx 50KB.

/**
 * A virtualized content renderer for very large notes inside the edit dialog.
 * It displays content as plain text line-by-line to ensure high performance,
 * which means complex multi-line Markdown formatting will not be rendered.
 * This component uses react-virtuoso to handle variable row heights gracefully.
 */
const VirtualizedContent: FC<{ content: string; textClassName?: string }> = ({ content, textClassName }) => {
  const lines = useMemo(() => content.split('\n'), [content]);

  return (
    <Virtuoso
      style={{ height: '100%' }}
      data={lines}
      className="thin-scrollbar"
      itemContent={(index, line) => (
        <div className={cn("whitespace-pre-wrap break-words text-sm font-mono px-4 py-0.5", textClassName)}>
          {line || '\u00A0' /* Render a non-breaking space for empty lines to maintain height */}
        </div>
      )}
    />
  );
};

interface NoteListItemProps {
  note: Note;
  onEdit: (note: Note) => void;
  onDelete: (noteId: string) => void;
  isSelected: boolean;
  onToggleSelect: (noteId: string) => void;
  isSelectionModeActive: boolean;
}

const NoteListItem: FC<NoteListItemProps> = ({ 
  note, 
  onEdit, 
  onDelete, 
  isSelected, 
  onToggleSelect,
  isSelectionModeActive 
}) => {
  const itemRef = useRef<HTMLDivElement>(null);
  const [dynamicMaxHeight, setDynamicMaxHeight] = useState('50vh');
  const [popoverSide, setPopoverSide] = useState<'top' | 'bottom'>('top');

  const handleOpenChange = (open: boolean) => {
    if (open && itemRef.current) {
      const rect = itemRef.current.getBoundingClientRect();
      const viewportHeight = window.innerHeight;
      const verticalMargin = 20; // A small buffer from the edges

      const spaceAbove = rect.top;
      const spaceBelow = viewportHeight - rect.bottom;

      // Prefer the side with more space to avoid the card going off-screen.
      const preferredSide = spaceBelow > spaceAbove ? 'bottom' : 'top';
      setPopoverSide(preferredSide);

      const availableHeight = (preferredSide === 'top' ? spaceAbove : spaceBelow) - verticalMargin;
      
      // Allow up to 70% of viewport, but not more than available space.
      const newMaxHeight = Math.min(availableHeight, viewportHeight * 0.7);
      
      // Enforce a minimum height for small spaces.
      const finalMaxHeight = Math.max(200, newMaxHeight);
      setDynamicMaxHeight(`${finalMaxHeight}px`);
    }
  };

  const handleDownload = () => {
    let mdContent = '---\n';
    mdContent += `title: ${note.title}\n`;
    const dateTimestamp = note.lastUpdatedAt || note.createdAt;
    if (dateTimestamp) {
      const formattedDate = new Date(dateTimestamp).toISOString().split('T')[0];
      mdContent += `date: ${formattedDate}\n`;
    }
    if (note.tags && note.tags.length > 0) {
      mdContent += 'tags:\n';
      note.tags.forEach(tag => {
        mdContent += `  - ${tag.trim()}\n`;
      });
    }
    if (note.url) {
      mdContent += `url: ${note.url}\n`;
    }
    mdContent += '---\n\n';
    mdContent += note.content;
    const element = document.createElement('a');
    element.setAttribute('href', `data:text/markdown;charset=utf-8,${encodeURIComponent(mdContent)}`);
    element.setAttribute('download', `${note.title}.md`);
    element.style.display = 'none';
    document.body.appendChild(element);
    element.click();
    document.body.removeChild(element);
  };

  return (
    <div
      ref={itemRef}
      className={cn(
        "px-2 border-b border-[var(--text)]/10 rounded-none hover:shadow-lg transition-shadow w-full",
        isSelected && "bg-[var(--active)]/10" // Highlight if selected
      )}
      onClick={() => isSelectionModeActive && onToggleSelect(note.id)} // Allow clicking anywhere on the item to select
    >
      <HoverCard openDelay={200} closeDelay={100} onOpenChange={handleOpenChange}>
        <div className="flex justify-between overflow-hidden items-center">
          {isSelectionModeActive && (
            <div className="flex-shrink-0 pr-2">
              <Checkbox
                checked={isSelected}
                onCheckedChange={() => onToggleSelect(note.id)}
                aria-label={`Select note ${note.title}`}
                className="border-[var(--text)]/50 data-[state=checked]:bg-[var(--active)] data-[state=checked]:border-[var(--active)]"
              />
            </div>
          )}
          <HoverCardTrigger asChild>
            <h3 className={cn(
              "flex-1 min-w-0 font-semibold text-md cursor-pointer hover:underline",
              isSelectionModeActive && "cursor-default hover:no-underline" // No underline when in selection mode
            )}>{note.title}</h3>
          </HoverCardTrigger>
          {!isSelectionModeActive && ( // Only show ellipsis menu if not in selection mode
            <div className="flex-shrink-0">
              <Popover>
                <PopoverTrigger asChild>
                  <Button variant="ghost" size="sm"><LuEllipsis /></Button>
                </PopoverTrigger>
                <PopoverContent className="w-30 bg-[var(--popover)] border-[var(--text)]/10 text-[var(--popover-foreground)] mr-1 p-1 space-y-1 shadow-md">
                  <Button variant="ghost" className="w-full justify-start text-md h-8 px-2 font-normal" onClick={(e) => { e.stopPropagation(); onEdit(note); }}><GoPencil className="mr-2 size-4" /> Edit</Button>
                  <Button variant="ghost" className="w-full justify-start text-md h-8 px-2 font-normal" onClick={(e) => { e.stopPropagation(); handleDownload(); }}><GoDownload className="mr-2 size-4" /> ObsidianMD</Button>
                  <Button variant="ghost" className="w-full justify-start text-md h-8 px-2 font-normal text-red-500 hover:text-red-500 hover:bg-red-500/10" onClick={(e) => { e.stopPropagation(); onDelete(note.id); }}><GoTrash className="mr-2 size-4" /> Delete</Button>
                </PopoverContent>
              </Popover>
            </div>
          )}
        </div>
        <div className="flex items-center justify-between text-xs text-[var(--muted-foreground)] mt-0.5 mb-1">
          {note.lastUpdatedAt && <span className="mr-2">Last updated: {new Date(note.lastUpdatedAt).toLocaleDateString()}</span>}
          {note.url && <a href={note.url} target="_blank" rel="noopener noreferrer" className="text-[var(--link)] hover:underline mr-2 truncate max-w-[30%]" onClick={(e) => e.stopPropagation()}>Link</a>}
          {note.tags && note.tags.length > 0 ? <span className="truncate max-w-[40%] tag-span">Tags: {note.tags.join(', ')}</span> : <p className="text-xs text-[var(--muted-foreground)]">No tags</p>}
        </div>
        <HoverCardContent
          className={cn(
            "bg-[var(--popover)] border-[var(--active)] text-[var(--popover-foreground)] markdown-body w-[80vw] sm:w-[70vw] md:w-[50vw] lg:w-[40vw] max-w-lg",
            "p-0 flex flex-col" // Use flexbox for the main layout, remove padding to allow content to fill edges.
          )}
          side={popoverSide}
          align="start"
          style={
            note.content.length > VIRTUALIZATION_THRESHOLD_LENGTH
              ? { height: dynamicMaxHeight } // Use fixed height for virtualized notes to make flexbox work
              : { maxHeight: dynamicMaxHeight } // Use max-height for regular notes
          }
        >
          {note.content.length > VIRTUALIZATION_THRESHOLD_LENGTH ? (
            // VIRTUALIZED LAYOUT: Let the virtualizer handle its own scrolling inside a flex container.
            <>
              <div className="p-4 pb-2 flex-shrink-0"> {/* Header area with padding */}
                <h4 className="text-sm font-semibold">{note.title}</h4>
                <p className="text-xs text-[var(--muted-foreground)]">Date: {new Date(note.lastUpdatedAt).toLocaleString()}</p>
              </div>
              <div className="flex-1 min-h-0 w-full"> {/* The virtualized content takes up the remaining space */}
                <VirtualizedContent content={note.content} />
              </div>
              {note.tags && note.tags.length > 0 && (
                <div className="p-4 pt-2 mt-2 border-t border-[var(--border)] flex-shrink-0"> {/* Footer area with padding */}
                  <p className="text-xs font-semibold text-[var(--text)] mb-1">Tags:</p>
                  <div className="flex flex-wrap gap-1">
                    {note.tags.map(tag => (<span key={tag} className="text-xs bg-[var(--muted)] text-[var(--muted-foreground)] px-2 py-0.5 rounded">{tag}</span>))}
                  </div>
                </div>
              )}
            </>
          ) : (
            // REGULAR MARKDOWN LAYOUT: Make the entire card content scrollable.
            <div className="p-4 overflow-y-auto thin-scrollbar">
              <div className="space-y-2">
                <h4 className="text-sm font-semibold">{note.title}</h4>
                <p className="text-xs text-[var(--muted-foreground)]">Date: {new Date(note.lastUpdatedAt).toLocaleString()}</p>
                <div className="text-sm break-words whitespace-pre-wrap">
                  <Markdown remarkPlugins={[remarkGfm]} components={noteSystemMarkdownComponents}>{note.content}</Markdown>
                </div>
                {note.tags && note.tags.length > 0 && (
                  <div className="border-t border-[var(--border)] pt-2 mt-2">
                    <p className="text-xs font-semibold text-[var(--text)] mb-1">Tags:</p>
                    <div className="flex flex-wrap gap-1">
                      {note.tags.map(tag => (<span key={tag} className="text-xs bg-[var(--muted)] text-[var(--muted-foreground)] px-2 py-0.5 rounded">{tag}</span>))}
                    </div>
                  </div>
                )}
              </div>
            </div>
          )}
        </HoverCardContent>
      </HoverCard>
    </div>
  );
};

const ITEMS_PER_PAGE = 10;

const turndownService = new TurndownService({
  headingStyle: 'atx',
  hr: '---',
  bulletListMarker: '*',
  codeBlockStyle: 'fenced',
  emDelimiter: '_',
  strongDelimiter: '**',
  linkStyle: 'inlined',
  linkReferenceStyle: 'full',
});
turndownService.use(gfm);

try {
  if (typeof chrome !== "undefined" && chrome.runtime && chrome.runtime.getURL) {
    const workerUrl = chrome.runtime.getURL('pdf.worker.mjs');
    if (workerUrl) {
      pdfjsLib.GlobalWorkerOptions.workerSrc = workerUrl;
    } else {
      console.warn("[NoteSystemView] Could not get worker URL via chrome.runtime.getURL for 'pdf.worker.mjs'. Attempting default path or expecting it to be globally set.");
    }
  } else {
    console.warn("[NoteSystemView] chrome.runtime.getURL is not available. PDF.js worker might not be configured correctly for this environment.");
  }
} catch (e) {
  console.error("[NoteSystemView] Error setting pdf.js worker source:", e);
}

export const NoteSystemView: React.FC<NoteSystemViewProps> = ({
  triggerOpenCreateModal,
  onModalOpened,
  triggerImportNoteFlow,
  onImportTriggered,
  triggerSelectNotesFlow,
  onSelectNotesFlowTriggered,
}) => {
  const [allNotes, setAllNotes] = useState<Note[]>([]);
  const [searchQuery, setSearchQuery] = useState('');
  const [isSelectionModeActive, setIsSelectionModeActive] = useState(false);
  const [selectedNoteIds, setSelectedNoteIds] = useState<string[]>([]);
  const fileInputRef = useRef<HTMLInputElement>(null);
  const [currentPage, setCurrentPage] = useState(1);
  const [editingNote, setEditingNote] = useState<Note | null>(null);
  const [isCreateModalOpen, setIsCreateModalOpen] = useState(false);
  const [noteTitle, setNoteTitle] = useState('');
  const [noteContent, setNoteContent] = useState('');
  const [noteTags, setNoteTags] = useState('');
  const [isEditingNoteContent, setIsEditingNoteContent] = useState(false);
  const [isDialogSaving, setIsDialogSaving] = useState(false); // Loading state for dialog save
  const [isProcessingSelectionAction, setIsProcessingSelectionAction] = useState(false); // Loading state for selection delete/export
  
  const [pendingPageData, setPendingPageData] = useState<{title: string, content: string, url?: string} | null>(null);

  const { config } = useConfig();

  const fetchNotes = useCallback(async () => {
    const notes = await getAllNotesFromSystem();
    setAllNotes(notes);
  }, []);

  useEffect(() => {
    fetchNotes();
  }, [fetchNotes]);

  const openCreateModal = useCallback((initialData?: { title?: string; content?: string }) => {
    setEditingNote(null);
    setNoteTitle(initialData?.title || '');
    setNoteContent(initialData?.content || '');
    setNoteTags('');
    setIsCreateModalOpen(true);
    setIsEditingNoteContent(true); // For new notes, always start in editing mode.
  }, []);

  useEffect(() => {
    const sendReadySignal = async () => {
      try {
        const [tab] = await chrome.tabs.query({ active: true, currentWindow: true });
        if (tab?.id) {
          console.log(`[NoteSystemView] Component mounted for tab ${tab.id}. Sending SIDE_PANEL_READY signal.`);
          chrome.runtime.sendMessage({ type: 'SIDE_PANEL_READY', tabId: tab.id }, (readyResponse) => {
            if (chrome.runtime.lastError) {
              console.warn('[NoteSystemView] Could not send ready signal:', chrome.runtime.lastError.message);
            } else {
              console.log('[NoteSystemView] Background acknowledged ready signal:', readyResponse);
            }
          });
        } else {
            console.error('[NoteSystemView] Could not determine the tab ID to send ready signal.');
        }
      } catch (e) {
        console.error('[NoteSystemView] Error sending ready signal:', e);
      }
    };
    sendReadySignal();
  }, []);

  useEffect(() => {
    const messageListener = (message: any, sender: chrome.runtime.MessageSender, sendResponse: (response?: any) => void): boolean | undefined => {
      let isHandled = false;

      if (message.type === "CREATE_NOTE_FROM_PAGE_CONTENT" && message.payload) {
        console.log('[NoteSystemView] Received page data. Storing it in state to trigger auto-save.');
        setPendingPageData(message.payload);
        sendResponse({ status: "PAGE_DATA_QUEUED_FOR_AUTO_SAVE" });
        isHandled = true;
      }
      else if (message.type === "ERROR_OCCURRED" && message.payload) {
        console.log('[NoteSystemView] Received ERROR_OCCURRED via runtime message.');
        toast.error(String(message.payload));
        sendResponse({ status: "ERROR_DISPLAYED_BY_NOTESYSTEM" });
        isHandled = true;
      }

      return isHandled ? true : false;
    };

    chrome.runtime.onMessage.addListener(messageListener);

    const port = chrome.runtime.connect({ name: ChannelNames.SidePanelPort });
    port.postMessage({ type: 'init' });
    port.onMessage.addListener((message) => {
        if (message.type === 'ADD_SELECTION_TO_NOTE') {
            console.log('[NoteSystemView] Handling ADD_SELECTION_TO_NOTE via port');
            const newContent = noteContent ? `${noteContent}\n\n${message.payload}` : message.payload;
            if (isCreateModalOpen) {
                setNoteContent(newContent);
            } else {
                openCreateModal({ content: newContent, title: `Note with Selection` });
            }
            toast.success("Selection added to note draft.");
        }
    });

    return () => {
      console.log('[NoteSystemView] Cleaning up listeners.');
      chrome.runtime.onMessage.removeListener(messageListener);
      port.disconnect();
    };
  }, [isCreateModalOpen, noteContent, openCreateModal]);

  useEffect(() => {
    const autoSaveNote = async () => {
      if (pendingPageData) {
        console.log('[NoteSystemView] pendingPageData detected. Attempting automatic save.');
        
        const dataToSave = { ...pendingPageData };
        setPendingPageData(null); 

        if (!dataToSave.content || dataToSave.content.trim() === "") {
          toast.error("Cannot save note: Content is empty.");
          return;
        }

        const noteToSave: Partial<Note> & { content: string } = {
          title: dataToSave.title.trim() || `Note - ${new Date().toLocaleDateString()}`,
          content: dataToSave.content,
          tags: [],
          url: dataToSave.url,
        };

        const toastId = toast.loading("Adding page to notes...");
        try {
          const result = await saveNoteInSystem(noteToSave);
          if (result.success) {
            toast.success("Page added to notes!", { id: toastId });
            if (result.warning) {
<<<<<<< HEAD
              toast(result.warning, { duration: 5000, icon: '⚠️' }); // Replaced toast.warn
=======
              toast.warn(result.warning, { duration: 5000 });
>>>>>>> 4693ec76
            }
          } else {
            toast.error(result.error || "Failed to add page to notes.", { id: toastId });
            if (result.warning) {
<<<<<<< HEAD
              toast(result.warning, { duration: 5000, icon: '⚠️' }); // Replaced toast.warn
=======
              toast.warn(result.warning, { duration: 5000 });
>>>>>>> 4693ec76
            }
          }
          await fetchNotes(); // Refresh notes regardless of exact outcome, to show partial success
        } catch (error) {
          console.error("[NoteSystemView] Error auto-saving note:", error);
          toast.error(`Failed to auto-save note: ${error instanceof Error ? error.message : String(error)}`, { id: toastId });
        }
      }
    };
    autoSaveNote();
  }, [pendingPageData, fetchNotes]);

  useEffect(() => {
    if (triggerOpenCreateModal) {
      openCreateModal();
      onModalOpened();
    }
  }, [triggerOpenCreateModal, onModalOpened, openCreateModal]);

  const handleImportNote = () => {
    fileInputRef.current?.click();
  };

  useEffect(() => {
    if (triggerImportNoteFlow) {
      handleImportNote();
      onImportTriggered();
    }
  }, [triggerImportNoteFlow, onImportTriggered]);

  useEffect(() => {
    if (triggerSelectNotesFlow) {
      setIsSelectionModeActive(true);
      setSelectedNoteIds([]); // Clear previous selections
      if (onSelectNotesFlowTriggered) {
        onSelectNotesFlowTriggered();
      }
    }
  }, [triggerSelectNotesFlow, onSelectNotesFlowTriggered]);

  const handleToggleSelectNote = (noteId: string) => {
    setSelectedNoteIds(prevSelectedIds =>
      prevSelectedIds.includes(noteId)
        ? prevSelectedIds.filter(id => id !== noteId)
        : [...prevSelectedIds, noteId]
    );
  };

  const handleCancelSelectionMode = () => {
    setIsSelectionModeActive(false);
    setSelectedNoteIds([]);
  };

  const handleExportSelectedNotes = async () => {
    if (selectedNoteIds.length === 0) {
      toast.error("No notes selected to export.");
      return;
    }
    const toastId = toast.loading(`Exporting ${selectedNoteIds.length} note(s)...`);
    try {
      const result = await exportNotesToObsidianMD(selectedNoteIds);
      if (result.successCount > 0) {
        toast.success(`${result.successCount} note(s) exported successfully.`, { id: toastId });
      }
      if (result.errorCount > 0) {
        toast.error(`${result.errorCount} note(s) failed to export. Check console for details.`, {
          id: result.successCount === 0 ? toastId : undefined, // Use new toast if some succeeded
          duration: 5000,
        });
      }
      if (result.successCount === 0 && result.errorCount === 0) {
        toast.dismiss(toastId); // Should not happen if selectedNoteIds is not empty
      }
    } catch (error) {
      console.error("Error exporting notes:", error);
      toast.error("An unexpected error occurred during export.", { id: toastId });
    } finally {
      handleCancelSelectionMode();
    }
  };

  const handleDeleteSelectedNotes = async () => {
    if (selectedNoteIds.length === 0) {
      toast.error("No notes selected to delete.");
      return;
    }
    if (isProcessingSelectionAction) return; // Prevent multiple clicks

    toast.custom(
      (t) => (
        <div
          className={cn(
            "bg-[var(--bg)] text-[var(--text)] border border-[var(--text)]",
            "p-4 rounded-lg shadow-xl max-w-sm w-full",
            "flex flex-col space-y-3"
          )}
        >
          <h4 className="text-lg font-semibold text-[var(--text)]">Confirm Deletion</h4>
          <p className="text-sm text-[var(--text)] opacity-90">
            Are you sure you want to delete {selectedNoteIds.length} selected note(s)? This action cannot be undone.
          </p>
          <div className="flex justify-end space-x-3 pt-2">
            <Button
              variant="outline"
              size="sm"
              className={cn(
                "bg-transparent text-[var(--text)] border-[var(--text)]",
                "hover:bg-[var(--active)]/30 focus:ring-1 focus:ring-[var(--active)]"
              )}
              onClick={() => toast.dismiss(t.id)}
            >
              Cancel
            </Button>
            <Button
              variant="destructive"
              size="sm"
              className={cn(
                "focus:ring-1 focus:ring-red-400 focus:ring-offset-1 focus:ring-offset-[var(--bg)]"
              )}
              onClick={async () => {
                toast.dismiss(t.id); // Dismiss confirmation toast
                setIsProcessingSelectionAction(true);
                const deleteToastId = toast.loading(`Deleting ${selectedNoteIds.length} note(s)...`);
                let successCount = 0;
                let errorCount = 0;
                const warnings: string[] = [];

                // deleteNotesFromSystem was not modified to return detailed results per note,
                // so we'll iterate here to get per-note feedback if needed, or rely on its console logs.
                // For now, let's assume deleteNotesFromSystem handles its own logging well enough
                // and we'll use a generic success/error for the batch.
                // A more granular approach would be to call deleteNoteFromSystem for each and aggregate results.
                try {
                  // Assuming deleteNotesFromSystem is a void promise or throws an error for any failure.
                  // To get detailed results, we'd need to change it or call deleteNoteFromSystem in a loop.
                  // For simplicity with the current structure of deleteNotesFromSystem:
                  await deleteNotesFromSystem(selectedNoteIds);
                  successCount = selectedNoteIds.length; // Assume all succeeded if no error thrown
                  toast.success(`${successCount} note(s) deleted.`, { id: deleteToastId });
                  await fetchNotes();
                } catch (error) {
                  console.error("Error deleting selected notes:", error);
                  // This catch might not be hit if deleteNotesFromSystem internally handles errors
                  // and doesn't rethrow for individual failures.
                  // The current deleteNotesFromSystem calls deleteNoteFromSystem which now returns DeleteNoteResult.
                  // We should ideally refactor deleteNotesFromSystem to aggregate these results.
                  // For now, this is a simplification.
                  toast.error(`Failed to delete some or all notes. Error: ${error instanceof Error ? error.message : String(error)}`, { id: deleteToastId });
                  // Attempt to refresh notes anyway, as some might have been deleted.
                  await fetchNotes();
                } finally {
                  setIsProcessingSelectionAction(false);
                  handleCancelSelectionMode();
                }
              }}
            >
              Delete Selected
            </Button>
          </div>
        </div>
      ),
      {
        duration: Infinity, 
        position: 'top-center',
      }
    );
  };

  const handleFileSelected = async (event: React.ChangeEvent<HTMLInputElement>) => {
    const files = event.target.files ? Array.from(event.target.files) : [];
    if (files.length === 0) return;

    let importSuccessCount = 0;
    let importErrorCount = 0;

    const readFileAsArrayBuffer = (inputFile: File): Promise<ArrayBuffer> => {
      return new Promise((resolve, reject) => {
        const reader = new FileReader();
        reader.onload = () => resolve(reader.result as ArrayBuffer);
        reader.onerror = () => reject(reader.error);
        reader.readAsArrayBuffer(inputFile);
      });
    };

    const readFileAsText = (inputFile: File): Promise<string> => {
      return new Promise((resolve, reject) => {
        const reader = new FileReader();
        reader.onload = () => resolve(reader.result as string);
        reader.onerror = () => reject(reader.error);
        reader.readAsText(inputFile);
      });
    };

    for (const file of files) {
      try {
        const fileType = file.name.split('.').pop()?.toLowerCase();
        let defaultTitleFromFile = file.name.replace(/\.[^/.]+$/, "");
        let rawContentFromFile = "";
        let potentialTitle = defaultTitleFromFile;

        if (fileType === 'pdf') {
          const arrayBuffer = await readFileAsArrayBuffer(file);
          const typedarray = new Uint8Array(arrayBuffer);
          const pdfDoc = await pdfjsLib.getDocument({ data: typedarray }).promise;
          let pdfText = "";
          for (let i = 1; i <= pdfDoc.numPages; i++) {
            const page = await pdfDoc.getPage(i);
            const textContent = await page.getTextContent();
            pdfText += textContent.items.map(item => {
              if ('str' in item) {
                return item.str;
              }
              return '';
            }).join(" ") + "\n";
          }
          rawContentFromFile = pdfText.trim();
        } else {
          rawContentFromFile = await readFileAsText(file); // This is the text content for HTML, MD, TXT
          if (fileType === 'html' || fileType === 'htm') {
            const parser = new DOMParser();
            const doc = parser.parseFromString(rawContentFromFile, 'text/html'); // Parse the raw HTML string
            
            let finalHtmlToConvert = doc.body.innerHTML; // Default to original body HTML

            try {
              if (typeof Defuddle === 'function') {
                const defuddleInstance = new Defuddle(doc, { markdown: false, url: file.name });
                const defuddleResult = defuddleInstance.parse();
                
                if (defuddleResult.content) {
                  finalHtmlToConvert = defuddleResult.content; // Use Defuddle's cleaned HTML string
                }
                potentialTitle = defuddleResult.title || doc.title || potentialTitle;
                console.log(`[NoteSystemView] Defuddle processed HTML for: ${file.name}. Title: ${potentialTitle}`);
              } else {
                console.warn(`[NoteSystemView] Defuddle library not available for ${file.name}. Using raw HTML body.`);
                potentialTitle = doc.title || potentialTitle; // Still try to get title from doc
              }
            } catch (defuddleError) {
              console.error(`[NoteSystemView] Error using Defuddle for ${file.name}:`, defuddleError);
              potentialTitle = doc.title || potentialTitle; // Fallback title from doc
            }
            
            rawContentFromFile = turndownService.turndown(finalHtmlToConvert);
          }
        }

        if (!rawContentFromFile.trim()) {
          toast.error(`Cannot import '${file.name}': Content is empty.`);
          importErrorCount++;
          continue; 
        }

        let noteTitleToSave = potentialTitle;
        let noteContentToSave = rawContentFromFile;
        let noteTagsToSave = ['imported'];
        let noteUrlToSave: string | undefined = undefined;

        if (fileType === 'md' || fileType === 'txt' || fileType === 'html' || fileType === 'htm') {
          const frontmatterRegex = /^---\s*([\s\S]*?)\s*---\s*([\s\S]*)$/;
          const match = frontmatterRegex.exec(rawContentFromFile);
          if (match) {
            const yamlString = match[1];
            const mainContent = match[2];
            try {
              const frontmatter = yaml.load(yamlString) as any;
              if (frontmatter && typeof frontmatter === 'object') {
                if (typeof frontmatter.title === 'string' && frontmatter.title.trim()) {
                  noteTitleToSave = frontmatter.title.trim();
                }
                if (Array.isArray(frontmatter.tags) && frontmatter.tags.every((tag: unknown): tag is string => typeof tag === 'string')) {
                  noteTagsToSave = frontmatter.tags.map((tag: string) => tag.trim()).filter((tag: string) => tag);
                } else if (typeof frontmatter.tags === 'string') {
                  noteTagsToSave = [frontmatter.tags.trim()].filter(tag => tag);
                }
                if (noteTagsToSave.length === 0) noteTagsToSave = ['imported'];
                if (typeof frontmatter.url === 'string' && frontmatter.url.trim()) {
                  noteUrlToSave = frontmatter.url.trim();
                }
                noteContentToSave = mainContent.trim();
              }
            } catch (yamlError) {
              console.warn(`Failed to parse YAML frontmatter for ${file.name}:`, yamlError);
            }
          }
        }

        if (!noteContentToSave.trim() && fileType !== 'pdf') {
          toast.error(`Cannot import '${file.name}': Main content empty after frontmatter.`);
          importErrorCount++;
          continue;
        }

        const newNote: Partial<Note> & { content: string } = {
          title: noteTitleToSave,
          content: noteContentToSave,
          tags: noteTagsToSave,
          url: noteUrlToSave,
        };

        await saveNoteInSystem(newNote);
        toast.success(`Note imported: ${file.name}`);
        importSuccessCount++;

      } catch (error) {
        console.error(`Error importing note ${file.name}:`, error);
        let errorMessage = `Failed to import ${file.name}.`;
        if (error instanceof Error && error.message) {
            errorMessage += ` Reason: ${error.message}`;
        }
        toast.error(errorMessage);
        importErrorCount++;
      }
    }

    if (fileInputRef.current) {
      fileInputRef.current.value = '';
    }

    if (importSuccessCount > 0) {
      await fetchNotes();
    }
    
    if (files.length > 1) {
        if (importSuccessCount === files.length) {
            toast.success(`All ${files.length} notes imported successfully!`);
        } else if (importErrorCount === files.length) {
            toast.error(`Failed to import any of the ${files.length} notes.`);
        } else {
            toast.loading(`Imported ${importSuccessCount} of ${files.length} notes. See other notifications for details.`, { duration: 4000 });
        }
    }
  };

  const filteredNotes = useMemo(() => {
    if (!searchQuery) return allNotes;
    const lowerCaseQuery = searchQuery.toLowerCase();
    return allNotes.filter(note => {
      const titleMatch = note.title.toLowerCase().includes(lowerCaseQuery);
      const contentMatch = note.content.toLowerCase().includes(lowerCaseQuery);
      const tagsMatch = note.tags && note.tags.some(tag => tag.toLowerCase().includes(lowerCaseQuery));
      return titleMatch || contentMatch || tagsMatch;
    });
  }, [allNotes, searchQuery]);

  const paginatedNotes = useMemo(() => {
    const startIndex = (currentPage - 1) * ITEMS_PER_PAGE;
    return filteredNotes.slice(startIndex, startIndex + ITEMS_PER_PAGE);
  }, [filteredNotes, currentPage]);

  const totalPages = useMemo(() => Math.max(1, Math.ceil(filteredNotes.length / ITEMS_PER_PAGE)), [filteredNotes]);

  const handleSaveNote = async () => {
    if (!noteContent.trim() && !noteTitle.trim()) { // Require at least title or content
      toast.error("Note title or content cannot be empty.");
      return;
    }
    if (isDialogSaving) return; // Prevent multiple clicks

    setIsDialogSaving(true);
    const toastId = toast.loading(editingNote ? "Updating note..." : "Creating note...");

    const parsedTags = noteTags.trim() === '' ? [] : noteTags.split(',').map(tag => tag.trim()).filter(tag => tag.length > 0);
    const noteToSaveFromDialog: Partial<Note> & { content: string } = {
      id: editingNote?.id,
      title: noteTitle.trim() || `Note - ${new Date().toLocaleDateString([], { year: 'numeric', month: 'numeric', day: 'numeric', hour: '2-digit', minute: '2-digit' })}`,
      content: noteContent, // content can be empty if title is present
      tags: parsedTags,
      url: editingNote?.url,
    };

    try {
      const result = await saveNoteInSystem(noteToSaveFromDialog);
      if (result.success) {
        toast.success(editingNote ? "Note updated!" : "Note created!", { id: toastId });
        if (result.warning) {
<<<<<<< HEAD
          toast(result.warning, { duration: 5000, icon: '⚠️' }); // Replaced toast.warn
=======
          toast.warn(result.warning, { duration: 5000 });
>>>>>>> 4693ec76
        }
        await fetchNotes();
        setIsCreateModalOpen(false);
        setEditingNote(null);
        setNoteTitle(''); setNoteContent(''); setNoteTags(''); setIsEditingNoteContent(false);
      } else {
        toast.error(result.error || (editingNote ? "Failed to update note." : "Failed to create note."), { id: toastId });
        if (result.warning) {
<<<<<<< HEAD
          toast(result.warning, { duration: 5000, icon: '⚠️' }); // Replaced toast.warn
=======
          toast.warn(result.warning, { duration: 5000 });
>>>>>>> 4693ec76
        }
      }
    } catch (error) { // Catch unexpected errors
      console.error("Error saving note from dialog:", error);
      toast.error(`An unexpected error occurred: ${error instanceof Error ? error.message : String(error)}`, { id: toastId });
    } finally {
      setIsDialogSaving(false);
    }
  };

  const openEditModal = (note: Note) => {
    const newNoteTags = note.tags ? note.tags.join(', ') : '';
    setEditingNote(note);
    setNoteTitle(note.title);
    setNoteContent(note.content);
    setNoteTags(newNoteTags);
    setIsCreateModalOpen(true);
    setIsEditingNoteContent(note.content.length <= VIRTUALIZATION_THRESHOLD_LENGTH);
  };

  const handleDeleteNote = async (noteId: string) => {
    // No specific loading state for individual delete button in item, relies on toast
    const toastId = toast.loading("Deleting note...");
    try {
      const result = await deleteNoteFromSystem(noteId);
      if (result.success) {
        toast.success("Note deleted!", { id: toastId });
        if (result.warning) {
<<<<<<< HEAD
          toast(result.warning, { duration: 5000, icon: '⚠️' }); // Replaced toast.warn
=======
          toast.warn(result.warning, { duration: 5000 });
>>>>>>> 4693ec76
        }
      } else {
        toast.error(result.error || "Failed to delete note.", { id: toastId });
        if (result.warning) {
<<<<<<< HEAD
          toast(result.warning, { duration: 5000, icon: '⚠️' }); // Replaced toast.warn
=======
          toast.warn(result.warning, { duration: 5000 });
>>>>>>> 4693ec76
        }
      }
    } catch (error) { // Catch unexpected errors
      console.error("Error deleting note:", error);
      toast.error(`An unexpected error occurred: ${error instanceof Error ? error.message : String(error)}`, { id: toastId });
    } finally {
      await fetchNotes(); // Refresh notes regardless of outcome
    }
  };

  return (
    <div className="flex flex-col h-full text-[var(--text)]">
      <input
        type="file"
        ref={fileInputRef}
        style={{ display: 'none' }}
        onChange={handleFileSelected}
        accept=".txt,.md,.html,.htm,.pdf"
        multiple
      />
      <div className="p-0">
        <div className="relative">
          <Input
            type="text"
            placeholder="Search notes (titles & content & tags)..."
            value={searchQuery}
            onChange={(e) => setSearchQuery(e.target.value)}
            className={cn(
              "w-full bg-background text-foreground placeholder:text-muted-foreground font-['Space_Mono',_monospace] pl-10 border-none rounded-none",
            )}
          />
          <GoSearch className="absolute left-3 top-1/2 transform -translate-y-1/2 h-5 w-5 text-muted-foreground" />
        </div>
      </div>

      <ScrollArea className="flex-1">
        {paginatedNotes.length === 0 ? (
          <p className="text-center text-[var(--muted-foreground)] py-4">
            {searchQuery ? `No notes found for "${searchQuery}".` : "No notes yet. Create one!"}
          </p>
        ) : (
          <div className="space-y-0">
            {paginatedNotes.map(note => (
              <NoteListItem
                key={note.id}
                note={note}
                onEdit={openEditModal}
                onDelete={handleDeleteNote}
                isSelected={selectedNoteIds.includes(note.id)}
                onToggleSelect={handleToggleSelectNote}
                isSelectionModeActive={isSelectionModeActive}
              />
            ))}
          </div>
        )}
      </ScrollArea>

      {isSelectionModeActive && selectedNoteIds.length > 0 && (
        <div className="sticky bottom-0 z-10 p-2 bg-[var(--bg)] border-t border-[var(--text)]/10 shadow-md">
          <div className="flex items-center justify-between">
            <span className="text-sm text-[var(--text)]">
              {selectedNoteIds.length} note{selectedNoteIds.length > 1 ? 's' : ''} selected
            </span>
            <div className="space-x-2">
               <Button variant="outline" size="sm" onClick={handleExportSelectedNotes} disabled={isProcessingSelectionAction}>
                 {isProcessingSelectionAction && selectedNoteIds.length > 0 && !isDialogSaving ? "Processing..." : "Export"}
               </Button>
               <Button variant="destructive" size="sm" onClick={handleDeleteSelectedNotes} disabled={isProcessingSelectionAction}>
                 {isProcessingSelectionAction && selectedNoteIds.length > 0 && !isDialogSaving ? "Processing..." : "Delete"}
               </Button>
               <Button variant="ghost" size="sm" onClick={handleCancelSelectionMode} disabled={isProcessingSelectionAction}>
                 Done
               </Button>
            </div>
          </div>
        </div>
      )}

      {!isSelectionModeActive && totalPages > 1 && (
        <div className="flex justify-center items-center h-10 space-x-2 p-2 font-['Space_Mono',_monospace]">
          <Button
            onClick={() => setCurrentPage(p => Math.max(1, p - 1))}
            disabled={currentPage === 1}
            variant="ghost"
            className="font-['Space_Mono',_monospace]"
          >Prev</Button>
          <span className="text-md">Page {currentPage} of {totalPages}</span>
          <Button
            onClick={() => setCurrentPage(p => Math.min(totalPages, p + 1))}
            disabled={currentPage === totalPages}
            variant="ghost"
            className="font-['Space_Mono',_monospace]"
          >Next</Button>
        </div>
      )}

      <Dialog open={isCreateModalOpen} onOpenChange={(isOpen) => {
        if (!isOpen) {
          setIsCreateModalOpen(false);
          setEditingNote(null);
          setNoteTitle('');
          setNoteContent('');
          setNoteTags('');
          setIsEditingNoteContent(false);
        } else {
          setIsCreateModalOpen(true);
        }
      }}>
        <DialogContent 
          className={cn(
            "bg-[var(--bg)] border-[var(--text)]/10 w-[90vw] max-w-3xl text-[var(--text)] overflow-hidden",
            "flex flex-col max-h-[85vh]",
            "p-6"
          )}
        >
          <DialogHeader>
            <DialogTitle>{editingNote ? 'Edit Note' : 'Create New Note'}</DialogTitle>
            <DialogDescription className="text-[var(--text)]/80 pt-1">
              {editingNote ? 'Update the title or content of your note.' : 'Provide a title (optional) and content for your new note.'}
            </DialogDescription>
          </DialogHeader>

          {/* Main content area: Title, scrollable Textarea, Tags */}
          <div className="flex-1 flex flex-col min-h-0 space-y-4">
            <div>
            <Input
              placeholder="Note Title (optional)"
              value={noteTitle}
              onChange={(e) => setNoteTitle(e.target.value)}
              className="bg-[var(--input-bg)] border-[var(--text)]/10 text-[var(--text)]"
            />
            </div>

            {editingNote && !isEditingNoteContent ? (
              <div className="flex-1 flex flex-col min-h-0 space-y-2">
                <div className="flex justify-end">
                  <Button variant="outline" size="sm" onClick={() => setIsEditingNoteContent(true)}>Edit Content</Button>
                </div>
                <div className="flex-1 h-full border rounded-md border-[var(--text)]/10 bg-[var(--input-bg)]">
                  <VirtualizedContent
                    content={noteContent}
                    textClassName="text-[var(--text)]"
                  />
                </div>
              </div>
            ) : (
              <div className="flex-1 overflow-y-auto thin-scrollbar min-h-0">
                <Textarea
                  placeholder="Your note content..."
                  value={noteContent}
                  onChange={(e) => setNoteContent(e.target.value)}
                  autosize
                  minRows={5}
                  className="w-full bg-[var(--input-bg)] border-[var(--text)]/10 text-[var(--text)] resize-none overflow-hidden"
                />
              </div>
            )}
            <div>
            <Input
              placeholder="Tags (comma-separated)"
              value={noteTags}
              onChange={(e) => {
                setNoteTags(e.target.value);
              }}
              className="bg-[var(--input-bg)] border-[var(--text)]/10 text-[var(--text)]"
            />
            </div>
          </div>
          <DialogFooter>
            <Button variant="outline" onClick={() => { setIsCreateModalOpen(false); setEditingNote(null); }} disabled={isDialogSaving}>Cancel</Button>
            <Button onClick={handleSaveNote} className="bg-[var(--active)] text-[var(--active-foreground)] hover:bg-[var(--active)]/90" disabled={isDialogSaving}>
              {isDialogSaving ? (editingNote ? 'Saving...' : 'Creating...') : (editingNote ? 'Save Changes' : 'Create Note')}
            </Button>
          </DialogFooter>
        </DialogContent>
      </Dialog>
    </div>
  );
};<|MERGE_RESOLUTION|>--- conflicted
+++ resolved
@@ -423,20 +423,12 @@
           if (result.success) {
             toast.success("Page added to notes!", { id: toastId });
             if (result.warning) {
-<<<<<<< HEAD
-              toast(result.warning, { duration: 5000, icon: '⚠️' }); // Replaced toast.warn
-=======
-              toast.warn(result.warning, { duration: 5000 });
->>>>>>> 4693ec76
+              toast(result.warning, { duration: 5000, icon: '⚠️' });
             }
           } else {
             toast.error(result.error || "Failed to add page to notes.", { id: toastId });
             if (result.warning) {
-<<<<<<< HEAD
-              toast(result.warning, { duration: 5000, icon: '⚠️' }); // Replaced toast.warn
-=======
-              toast.warn(result.warning, { duration: 5000 });
->>>>>>> 4693ec76
+              toast(result.warning, { duration: 5000, icon: '⚠️' });
             }
           }
           await fetchNotes(); // Refresh notes regardless of exact outcome, to show partial success
@@ -813,11 +805,7 @@
       if (result.success) {
         toast.success(editingNote ? "Note updated!" : "Note created!", { id: toastId });
         if (result.warning) {
-<<<<<<< HEAD
-          toast(result.warning, { duration: 5000, icon: '⚠️' }); // Replaced toast.warn
-=======
-          toast.warn(result.warning, { duration: 5000 });
->>>>>>> 4693ec76
+          toast(result.warning, { duration: 5000, icon: '⚠️' });
         }
         await fetchNotes();
         setIsCreateModalOpen(false);
@@ -826,11 +814,7 @@
       } else {
         toast.error(result.error || (editingNote ? "Failed to update note." : "Failed to create note."), { id: toastId });
         if (result.warning) {
-<<<<<<< HEAD
-          toast(result.warning, { duration: 5000, icon: '⚠️' }); // Replaced toast.warn
-=======
-          toast.warn(result.warning, { duration: 5000 });
->>>>>>> 4693ec76
+          toast(result.warning, { duration: 5000, icon: '⚠️' });
         }
       }
     } catch (error) { // Catch unexpected errors
@@ -859,20 +843,12 @@
       if (result.success) {
         toast.success("Note deleted!", { id: toastId });
         if (result.warning) {
-<<<<<<< HEAD
-          toast(result.warning, { duration: 5000, icon: '⚠️' }); // Replaced toast.warn
-=======
-          toast.warn(result.warning, { duration: 5000 });
->>>>>>> 4693ec76
+          toast(result.warning, { duration: 5000, icon: '⚠️' });
         }
       } else {
         toast.error(result.error || "Failed to delete note.", { id: toastId });
         if (result.warning) {
-<<<<<<< HEAD
-          toast(result.warning, { duration: 5000, icon: '⚠️' }); // Replaced toast.warn
-=======
-          toast.warn(result.warning, { duration: 5000 });
->>>>>>> 4693ec76
+          toast(result.warning, { duration: 5000, icon: '⚠️' });
         }
       }
     } catch (error) { // Catch unexpected errors
