import React, { useState, useEffect } from 'react';
import { FiX, FiTrash2, FiShare, FiChevronLeft, FiUpload } from 'react-icons/fi';
import { TbReload, TbJson } from "react-icons/tb";
import { useConfig } from './ConfigContext';
import { cn } from "@/src/background/util";
import { toast } from 'react-hot-toast';
import { Button } from "@/components/ui/button";
import { SettingsSheet } from './SettingsSheet';
import { Dialog, DialogContent, DialogHeader, DialogTitle, DialogDescription, DialogFooter } from "@/components/ui/dialog";
import { Input } from "@/components/ui/input";
import { Label } from "@/components/ui/label";
import { Tooltip, TooltipContent, TooltipProvider, TooltipTrigger } from "@/components/ui/tooltip";
import { Avatar, AvatarFallback, AvatarImage } from "@/components/ui/avatar";

import * as DropdownMenuPrimitive from "@radix-ui/react-dropdown-menu";
import { IoFingerPrint, IoPerson, IoImageOutline, IoTextOutline, IoCheckmarkCircleOutline } from "react-icons/io5"; // Added IoCheckmarkCircleOutline
import { GoPlus } from "react-icons/go";
import { LuEllipsis } from "react-icons/lu"; // Import LuEllipsis
import { BsFiletypeMd } from "react-icons/bs";

import {type Config, Model, ChatMode, ChatStatus } from "@/src/types/config";
import { DEFAULT_PERSONA_IMAGES } from './constants';

function getStatusText(mode: ChatMode, status: ChatStatus): string {
  if (status === 'idle') return 'Online';
  if (mode === 'chat') {
    if (status === 'typing') return 'Typing…';
    if (status === 'thinking') return 'Thinking…';
  }
  if (mode === 'web') {
    if (status === 'searching') return 'Searching web…';
    if (status === 'thinking') return 'Processing SERP…';
  }
  if (mode === 'page') {
    if (status === 'reading') return 'Reading page…';
    if (status === 'thinking') return 'Analyzing…';
  }
  if (status === 'done') return 'Online';
  return 'Online';
}

interface WelcomeModalProps {
  isOpen: boolean;
  onClose: (open: boolean) => void;
  setSettingsMode: (mode: boolean) => void;
}
const WelcomeModal: React.FC<WelcomeModalProps> = ({ isOpen, onClose, setSettingsMode}) => (
  <Dialog open={isOpen} onOpenChange={onClose}>
    <DialogContent
      variant="themedPanel"
      className={cn( 
          "[&>button]:hidden"
      )}
      style={{ 
        width: '13.75rem', 
        height: '6.875rem',
        borderRadius: '1.875rem',
        boxShadow: '0.9375rem 0.9375rem 1.875rem rgb(25, 25, 25), 0 0 1.875rem rgb(60, 60, 60)'
      }}
      onInteractOutside={(e) => e.preventDefault()}
    >
      <DialogHeader className="text-center font-['Bruno_Ace_SC'] p-2 header-title-glow">
        <DialogTitle className="text-base">Welcome</DialogTitle>
      </DialogHeader>
      <DialogDescription asChild>
        <div className="p-4 text-center">
          <p className="text-[var(--text)] header-title-glow font-['Bruno_Ace_SC'] mb-2 -mt-7">
            The game is afoot!<br />
          </p>
          <div className="flex justify-center">

                <Button
                  variant="ghost"
                  className="fingerprint-pulse-btn"
                  onClick={() => setSettingsMode(true)}
                  aria-label="Connect to your models"
                >
                  <IoFingerPrint size="3rem" color="var(--active)" />
                </Button>
          </div>
        </div>
      </DialogDescription>
    </DialogContent>
  </Dialog> 
);

const Badge = ({ children }: { children: React.ReactNode }) => (
  <div
    className={cn(
      "inline-block whitespace-nowrap overflow-hidden text-ellipsis w-full max-w-xs",
      "bg-transparent text-[var(--text)]",
      "rounded-md py-0.5",
      "font-['poppins',_sans-serif] text-md text-center font-medium",
    )}
  >
    {children}
  </div>
);

interface EditProfileDialogProps {
  isOpen: boolean;
  onOpenChange: (open: boolean) => void;
  config: Config;
  updateConfig: (newConfig: Partial<Config>) => void;
}

const EditProfileDialog: React.FC<EditProfileDialogProps> = ({
  isOpen,
  onOpenChange,
  config,
  updateConfig,
}) => {
  const [currentUserName, setCurrentUserName] = useState(config?.userName || '');
  const [currentUserProfile, setCurrentUserProfile] = useState(config?.userProfile || '');

  useEffect(() => {
    if (isOpen) {
      setCurrentUserName(config?.userName || '');
      setCurrentUserProfile(config?.userProfile || '');
    }
  }, [isOpen, config?.userName, config?.userProfile]);

  const handleSave = () => {
    updateConfig({ userName: currentUserName, userProfile: currentUserProfile });
    onOpenChange(false);
    toast.success("Profile updated!");
  };

  return (
    <Dialog open={isOpen} onOpenChange={onOpenChange}>
      <DialogContent
        variant="themedPanel"
        className="max-w-xs"
      >
        <DialogHeader className="px-6 py-4 border-b border-[var(--text)]/10">
          <DialogTitle className="text-lg font-semibold text-[var(--text)]">Edit Profile</DialogTitle>
          <DialogDescription className="text-sm text-[var(--text)] opacity-80">
            Set your display name and profile information. (For chat and export purposes)
          </DialogDescription>
        </DialogHeader>
        <div className="px-6 py-5 space-y-4">
          <div className="space-y-1.5">
            <Label htmlFor="username" className="text-sm font-medium text-[var(--text)] opacity-90">
              Username
            </Label>
            <Input
              id="username"
              value={currentUserName}
              onChange={(e) => setCurrentUserName(e.target.value)}
              className={cn(
                "focus:border-[var(--active)] focus:ring-1 focus:ring-[var(--active)]",
                "hover:border-[var(--active)] hover:brightness-98",
              )}
            />
          </div>
          <div className="space-y-1.5">
            <Label htmlFor="userprofile" className="text-sm font-medium text-[var(--text)] opacity-90">
              User Profile
            </Label>
            <Input
              id="userprofile"
              value={currentUserProfile}
              onChange={(e) => setCurrentUserProfile(e.target.value)}              
              className={cn(
                "focus:border-[var(--active)] focus:ring-1 focus:ring-[var(--active)]",
                "hover:border-[var(--active)] hover:brightness-98",
              )}
            />
          </div>
        </div>
        <DialogFooter className="px-6 py-4 border-t border-[var(--text)]/10">
          <Button
            variant="outline-subtle" // Use new variant
            size="sm" // Standardize size
            onClick={() => onOpenChange(false)}
          >
            Cancel
          </Button>
          <Button
            variant="active-bordered" // Use new variant
            size="sm" // Standardize size
            onClick={handleSave}
          >
            Save Changes
          </Button>
        </DialogFooter>
      </DialogContent>
    </Dialog>
  );
};

interface HeaderProps {
  chatTitle?: string | null;
  settingsMode: boolean;
  setSettingsMode: (mode: boolean) => void;
  historyMode: boolean;
  setHistoryMode: (mode: boolean) => void;
  noteSystemMode: boolean;
  setNoteSystemMode: (mode: boolean) => void;
  deleteAll: () => void | Promise<void>;
  reset: () => void;
  downloadImage: () => void;
  downloadJson: () => void;
  downloadText: () => void;
  downloadMarkdown: () => void;
  chatMode: ChatMode;
  chatStatus: ChatStatus;
  onAddNewNoteRequest?: () => void;
  onImportNoteRequest?: () => void;
  onSelectNotesRequest?: () => void; // New prop for selecting notes
}

export const Header: React.FC<HeaderProps> = ({
  chatTitle,
  settingsMode,
  setSettingsMode,
  historyMode,
  setHistoryMode,
  noteSystemMode,
  setNoteSystemMode,
  deleteAll,
  reset,
  downloadImage,
  downloadJson,
  downloadText,
  downloadMarkdown,
  chatMode,
  chatStatus,
  onAddNewNoteRequest,
  onImportNoteRequest,
  onSelectNotesRequest, // Destructure new prop
}) => {
  const { config, updateConfig } = useConfig();
  const [isEditProfileDialogOpen, setIsEditProfileDialogOpen] = useState(false);
  const currentPersona = config?.persona || 'default';
  const currentPersonaAvatar = config?.personaAvatars?.[currentPersona] || DEFAULT_PERSONA_IMAGES[currentPersona] || DEFAULT_PERSONA_IMAGES.default;

  const visibleTitle = chatTitle && !settingsMode && !historyMode && !noteSystemMode;
  const [isSheetOpen, setIsSheetOpen] = useState(false);
  const handleSheetOpenChange = (open: boolean) => {setIsSheetOpen(open);}

  const showBackButton = settingsMode || historyMode || noteSystemMode;

  const handleLeftButtonClick = () => {
    if (showBackButton) {
      setSettingsMode(false);
      setHistoryMode(false);
      setNoteSystemMode(false); // Ensure note system mode is also reset
    } else {
      setIsSheetOpen(true);
    }
  };

  const leftButtonLabel = showBackButton 
    ? 'Back to Chat' 
    : config?.userName 
      ? `Hi ${config.userName}, settings?`
      : 'Settings';

  const handleDeleteAllWithConfirmation = () => {
    toast.custom(
      (t) => (
        <div
          className={cn(
            "bg-[var(--bg)] text-[var(--text)] border border-[var(--text)]",
            "p-4 rounded-lg shadow-xl max-w-sm w-full",
            "flex flex-col space-y-3"
          )}
        >
          <h4 className="text-lg font-semibold text-[var(--text)]">Confirm Deletion</h4>
          <p className="text-sm text-[var(--text)] opacity-90">
            Are you sure you want to delete all chat history? This action cannot be undone.
          </p>
          <div className="flex justify-end space-x-3 pt-2">
            <Button
              variant="outline"
              size="sm"
              className={cn(
                "bg-transparent text-[var(--text)] border-[var(--text)]",
                "hover:bg-[var(--active)]/30 focus:ring-1 focus:ring-[var(--active)]"
              )}
              onClick={() => toast.dismiss(t.id)}
            >
              Cancel
            </Button>
            <Button
              variant="destructive"
              size="sm"
              className={cn(
                "focus:ring-1 focus:ring-red-400 focus:ring-offset-1 focus:ring-offset-[var(--bg)]"
              )}
              onClick={async () => {
                try {
                  if (typeof deleteAll === 'function') {
                    await deleteAll();
                  } else {
                    console.error("Header: deleteAll prop is not a function or undefined.", deleteAll);
                    toast.error("Failed to delete history: Operation not available.");
                  }
                } catch (error) {
                  console.error("Error during deleteAll execution from header:", error);
                  toast.error("An error occurred while deleting history.");
                } finally {
                  toast.dismiss(t.id);
                }
              }}
            >
              Delete All
            </Button>
          </div>
        </div>
      ),
      {
        duration: Infinity,
        position: 'top-center',
      }
    );
  };

  const sideContainerWidthClass = "w-24";
  const rightSideContainerWidthClass = sideContainerWidthClass;
  const dropdownContentClasses = "z-50 min-w-[6rem] overflow-hidden rounded-md border bg-popover p-1 text-popover-foreground shadow-md animate-in data-[side=bottom]:slide-in-from-top-2 data-[side=left]:slide-in-from-right-2 data-[side=right]:slide-in-from-left-2 data-[side=top]:slide-in-from-bottom-2";
  const dropdownItemClasses = "flex cursor-default select-none items-center rounded-sm px-2 py-1 text-sm outline-none transition-colors focus:bg-accent focus:text-foreground data-[disabled]:pointer-events-none data-[disabled]:opacity-50";
  const dropdownSubTriggerClasses = "flex cursor-default select-none items-center rounded-sm px-2 py-1 text-sm outline-none focus:bg-accent data-[state=open]:bg-accent";
  const dropdownSeparatorClasses = "-mx-1 my-1 h-px bg-muted";

  return (
    <TooltipProvider delayDuration={500}>
      <div 
        className={cn(
          "border border-[var(--active)]/50",
          "sticky top-0 z-10 p-0",
        )}
      >
        <div className="flex items-center h-auto py-0.5 px-2">
          {/* Left Button Area */}
          <div className={cn("flex justify-start items-center min-h-10", sideContainerWidthClass)}>
            <Tooltip>
              <TooltipTrigger asChild>
                <Button
                  aria-label={leftButtonLabel}
                  variant="ghost"
                  size={showBackButton ? "sm" : undefined}
                  className={cn(
                    "text-[var(--text)] rounded-md p-0 h-8 w-8 flex items-center justify-center"
                  )}
                  onClick={handleLeftButtonClick}
                >
                  {showBackButton ? (
                    <FiX size="22px" />
                  ) : (
                    <Avatar className="h-8 w-8 border border-[var(--active)]">
                      <AvatarImage src={currentPersonaAvatar} alt={currentPersona} />
                      <AvatarFallback>{currentPersona.substring(0, 1).toUpperCase()}</AvatarFallback>
                    </Avatar>
                  )}
                </Button>
              </TooltipTrigger>
              <TooltipContent side="bottom" className="bg-[var(--active)]/50 text-[var(--text)] border-[var(--text)]">
                {leftButtonLabel}
              </TooltipContent>
            </Tooltip>
            {!showBackButton && (
              <div className="flex flex-col justify-center ml-1">
                <span className="text-[0.8125rem] font-medium text-[var(--text)] leading-tight">
                  {currentPersona === 'default' ? 'Jet' : currentPersona}
                </span>
                <span className="text-[0.625rem] text-muted-foreground font-semibold leading-tight flex items-center pt-0.5">
                  {chatStatus === 'idle' && (
                    <span className="h-1.5 w-1.5 bg-green-600 rounded-full mr-1"></span>
                  )}
                  {getStatusText(chatMode, chatStatus)}
                </span>
              </div>
            )}
          </div>

          {/* Middle Content Area */}
          <div className="flex-grow flex justify-center items-center overflow-hidden px-1">
            {visibleTitle && (
              <p className="text-sm font-semibold text-[var(--text)] whitespace-nowrap overflow-hidden text-ellipsis text-center">
                {chatTitle}
              </p>
            )}
            {!visibleTitle && !historyMode && !settingsMode && !noteSystemMode && (
              <Badge>
                  {config?.selectedModel || 'No Model Selected'}
              </Badge>
            )}
            {settingsMode && (
              <div className="flex items-center justify-center">
                <p className="relative top-0 text-lg font-['Bruno_Ace_SC'] header-title-glow">
                  Configuration
                </p>
              </div>
            )}
            {historyMode && (
              <div className="flex items-center justify-center">
                <p className="font-['Bruno_Ace_SC'] text-lg header-title-glow">
                  Chat History
                </p>
              </div>
            )}
            {noteSystemMode && (
              <div className="flex items-center justify-center">
                <p className="font-['Bruno_Ace_SC'] text-lg header-title-glow">
                  Note System
                </p>
              </div>
            )}
          </div>

          {/* Right Button Area */}
          <div className={cn("flex justify-end items-center min-h-10", rightSideContainerWidthClass)}>
            {!settingsMode && !historyMode && !noteSystemMode && (
              <>
                <Tooltip>
                  <TooltipTrigger asChild>
                    <Button
                      aria-label="Reset Chat"
                      variant="ghost"
                      size="sm"
                      className="text-[var(--text)] hover:bg-black/10 dark:hover:bg-white/10 rounded-md group"
                      onClick={reset}
                    >
                      <TbReload 
                        size="18px" 
                        className="transition-transform duration-300 rotate-0 group-hover:rotate-180 text-[var(--text)]" 
                      />
                    </Button>
                  </TooltipTrigger>
                  <TooltipContent side="bottom" className="bg-[var(--active)]/50 text-[var(--text)] border-[var(--text)]">
                    Reset Chat
                  </TooltipContent>
                </Tooltip>

                {/* Share Button with Radix Dropdown Menu */}
                <DropdownMenuPrimitive.Root>
                  <Tooltip>
                    <TooltipTrigger asChild>
                      <DropdownMenuPrimitive.Trigger asChild>
                        <Button
                          aria-label="Share Options"
                          variant="ghost"
                          size="sm"
                          className="text-[var(--text)] rounded-md"
                        >
                          <FiShare size="18px" />
                        </Button>
                      </DropdownMenuPrimitive.Trigger>
                    </TooltipTrigger>
                    <TooltipContent side="bottom" className="bg-[var(--active)]/50 text-[var(--text)] border-[var(--text)]">
                      Share Options
                    </TooltipContent>
                  </Tooltip>
                  <DropdownMenuPrimitive.Portal>
                    <DropdownMenuPrimitive.Content
                      className={cn(
                        dropdownContentClasses,
                        "bg-[var(--bg)] text-[var(--text)] border-[var(--text)]/20 shadow-xl"
                      )}
                      sideOffset={5}
                      align="end"
                    >
                      <DropdownMenuPrimitive.Item
                        className={cn(
                          dropdownItemClasses,
                          "gap-2",
                          "hover:bg-[var(--active)]/30 focus:bg-[var(--active)]/30 cursor-pointer"
                        )}
                        onSelect={() => setIsEditProfileDialogOpen(true)}
                      >
                        <IoPerson  className="mr-auto h-4 w-4" />
                        Your Profile
                      </DropdownMenuPrimitive.Item>
                      <DropdownMenuPrimitive.Separator
                        className={cn(
                          dropdownSeparatorClasses,
                          "bg-[var(--text)]/10"
                        )}
                      />
                      <DropdownMenuPrimitive.Sub>
                        <DropdownMenuPrimitive.SubTrigger
                          className={cn(
                            dropdownSubTriggerClasses,
                            "gap-2",
                            "hover:bg-[var(--active)]/30 focus:bg-[var(--active)]/30 cursor-pointer"
                          )}
                        >
                        <FiChevronLeft className="mr-auto h-4 w-4" />
                          Export Chat
                        </DropdownMenuPrimitive.SubTrigger>
                        <DropdownMenuPrimitive.Portal>
                          <DropdownMenuPrimitive.SubContent
                            className={cn(
                              dropdownContentClasses,
                              "bg-[var(--bg)] text-[var(--text)] border-[var(--text)]/20 shadow-lg"
                            )}
                            sideOffset={2}
                            alignOffset={-5}
                          >
                            <DropdownMenuPrimitive.Item
                              className={cn(dropdownItemClasses, "hover:bg-[var(--active)]/30 focus:bg-[var(--active)]/30 cursor-pointer")}
                              onSelect={downloadMarkdown}
                            >
                            <BsFiletypeMd className="mr-auto h-4 w-4" />
                              .md
                            </DropdownMenuPrimitive.Item>
                            <DropdownMenuPrimitive.Item
                              className={cn(dropdownItemClasses, "hover:bg-[var(--active)]/30 focus:bg-[var(--active)]/30 cursor-pointer")}
                              onSelect={downloadText}
                            >
                            <IoTextOutline className="mr-auto h-4 w-4" />
                              .txt
                            </DropdownMenuPrimitive.Item>
                            <DropdownMenuPrimitive.Item
                              className={cn(dropdownItemClasses, "hover:bg-[var(--active)]/30 focus:bg-[var(--active)]/30 cursor-pointer")}
                              onSelect={downloadJson}
                            >
                            <TbJson className="mr-auto h-4 w-4" />
                              .json
                            </DropdownMenuPrimitive.Item>
                            <DropdownMenuPrimitive.Item
                              className={cn(dropdownItemClasses, "hover:bg-[var(--active)]/30 focus:bg-[var(--active)]/30 cursor-pointer")}
                              onSelect={downloadImage}
                            >
                            <IoImageOutline className="mr-auto h-4 w-4" />
                              .png
                            </DropdownMenuPrimitive.Item>
                          </DropdownMenuPrimitive.SubContent>
                        </DropdownMenuPrimitive.Portal>
                      </DropdownMenuPrimitive.Sub>
                    </DropdownMenuPrimitive.Content>
                  </DropdownMenuPrimitive.Portal>
                </DropdownMenuPrimitive.Root>
              </>
            )}
            {historyMode && (
              <Tooltip>
                <TooltipTrigger asChild>
                  <Button
                    aria-label="Delete All History"
                    variant="ghost"
                    size="sm"
                    className="text-[var(--text)] rounded-md"
                    onClick={handleDeleteAllWithConfirmation}
                  >
                    <FiTrash2 size="18px" />
                  </Button>
                </TooltipTrigger>
                <TooltipContent side="bottom" className="bg-[var(--active)]/50 text-[var(--text)] border-[var(--text)]">
                  Delete All
                </TooltipContent>
              </Tooltip>
            )}
            {noteSystemMode && (
              <DropdownMenuPrimitive.Root>
                <Tooltip>
                  <TooltipTrigger asChild>
                    <DropdownMenuPrimitive.Trigger asChild>
                      <Button
                        aria-label="Note Options"
                        variant="ghost"
                        size="sm"
                        className="text-[var(--text)] rounded-md"
                      >
<<<<<<< HEAD
                        <LuEllipsis size="18px" /> 
=======
                        <LuEllipsis size="18px" />
>>>>>>> 4c4a4c56
                      </Button>
                    </DropdownMenuPrimitive.Trigger>
                  </TooltipTrigger>
                  <TooltipContent side="bottom" className="bg-[var(--active)]/50 text-[var(--text)] border-[var(--text)]">
                    Note Options
                  </TooltipContent>
                </Tooltip>
                <DropdownMenuPrimitive.Portal>
                  <DropdownMenuPrimitive.Content
                    className={cn(
                      dropdownContentClasses,
                      "bg-[var(--bg)] text-[var(--text)] border-[var(--text)]/20 shadow-xl"
                    )}
                    sideOffset={5}
                    align="end"
                  >
                    {onAddNewNoteRequest && (
                      <DropdownMenuPrimitive.Item
                        className={cn(
                          dropdownItemClasses, 
                          "gap-2",
                          "hover:bg-[var(--active)]/30 focus:bg-[var(--active)]/30 cursor-pointer"
                        )}
                        onSelect={onAddNewNoteRequest}
                      >
                        <GoPlus className="mr-auto h-4 w-4" />
                        Create Note
                      </DropdownMenuPrimitive.Item>
                    )}
                    {onImportNoteRequest && (
                      <DropdownMenuPrimitive.Item
                        className={cn(
                          dropdownItemClasses,
                          "gap-2",
                          "hover:bg-[var(--active)]/30 focus:bg-[var(--active)]/30 cursor-pointer"
                        )}
                        onSelect={onImportNoteRequest}
                      >
                        <FiUpload className="mr-auto h-4 w-4" />
                        Import Note
                      </DropdownMenuPrimitive.Item>
                    )}
                    {onSelectNotesRequest && (
                      <DropdownMenuPrimitive.Item
                        className={cn(
                          dropdownItemClasses,
                          "gap-2",
                          "hover:bg-[var(--active)]/30 focus:bg-[var(--active)]/30 cursor-pointer"
                        )}
                        onSelect={onSelectNotesRequest}
                      >
                        {/* Placeholder for an appropriate icon, e.g., a checkmark or list icon */}
<<<<<<< HEAD
                        <IoCheckmarkCircleOutline className="mr-auto h-4 w-4" /> 
=======
                        <IoCheckmarkCircleOutline className="mr-auto h-4 w-4" />
>>>>>>> 4c4a4c56
                        Select Notes
                      </DropdownMenuPrimitive.Item>
                    )}
                  </DropdownMenuPrimitive.Content>
                </DropdownMenuPrimitive.Portal>
              </DropdownMenuPrimitive.Root>
            )}
          </div>
        </div>

        {(!config?.models || config.models.length === 0) && !settingsMode && !historyMode && !noteSystemMode && (
           <WelcomeModal isOpen={true} setSettingsMode={setSettingsMode} onClose={() => {}} />
        )}

        <SettingsSheet
          isOpen={isSheetOpen}
          onOpenChange={handleSheetOpenChange}
          config={config}
          updateConfig={updateConfig}
          setSettingsMode={setSettingsMode}
          setHistoryMode={setHistoryMode}
          setNoteSystemMode={setNoteSystemMode}
        />

        <EditProfileDialog
          isOpen={isEditProfileDialogOpen}
          onOpenChange={setIsEditProfileDialogOpen}
          config={config}
          updateConfig={updateConfig}
        />
      </div>
    </TooltipProvider>
  );
};<|MERGE_RESOLUTION|>--- conflicted
+++ resolved
@@ -228,6 +228,7 @@
   chatStatus,
   onAddNewNoteRequest,
   onImportNoteRequest,
+  onSelectNotesRequest, // Destructure new prop
   onSelectNotesRequest, // Destructure new prop
 }) => {
   const { config, updateConfig } = useConfig();
@@ -564,11 +565,7 @@
                         size="sm"
                         className="text-[var(--text)] rounded-md"
                       >
-<<<<<<< HEAD
-                        <LuEllipsis size="18px" /> 
-=======
                         <LuEllipsis size="18px" />
->>>>>>> 4c4a4c56
                       </Button>
                     </DropdownMenuPrimitive.Trigger>
                   </TooltipTrigger>
@@ -621,11 +618,7 @@
                         onSelect={onSelectNotesRequest}
                       >
                         {/* Placeholder for an appropriate icon, e.g., a checkmark or list icon */}
-<<<<<<< HEAD
-                        <IoCheckmarkCircleOutline className="mr-auto h-4 w-4" /> 
-=======
                         <IoCheckmarkCircleOutline className="mr-auto h-4 w-4" />
->>>>>>> 4c4a4c56
                         Select Notes
                       </DropdownMenuPrimitive.Item>
                     )}
